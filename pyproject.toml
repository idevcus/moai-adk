--- conflicted
+++ resolved
@@ -1,10 +1,6 @@
 [project]
 name = "moai-adk"
-<<<<<<< HEAD
-version = "0.15.1"
-=======
 version = "0.15.2"
->>>>>>> 2dfcc881
 description = "MoAI Agentic Development Kit - SPEC-First TDD with Alfred SuperAgent & Complete Skills v2.0"
 readme = "README.md"
 requires-python = ">=3.11"
