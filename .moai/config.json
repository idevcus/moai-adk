--- conflicted
+++ resolved
@@ -186,9 +186,6 @@
   "hooks": {
     "timeout_ms": 2000,
     "graceful_degradation": true,
-<<<<<<< HEAD
-    "notes": "Hook execution timeout (milliseconds). Optimized to 2000ms after removing pytest from SessionStart hook. Set graceful_degradation to true to continue even if a hook fails."
-=======
     "notes": "Hook execution timeout (milliseconds). Set graceful_degradation to true to continue even if a hook fails. Optimized to 2 seconds for faster performance."
   },
   "session_end": {
@@ -218,7 +215,6 @@
       "max_lines": 5
     },
     "notes": "SessionEnd hook configuration. Executed when Claude Code session ends. Controls metrics saving, work state preservation, cleanup, warnings, and summary generation."
->>>>>>> ef26bde4
   },
   "auto_cleanup": {
     "enabled": true,
