#!/usr/bin/env python3
<<<<<<< HEAD
# @CODE:HOOK-SESSION-START-001 | SPEC: SESSION-START-HOOK-001 | TEST: tests/hooks/test_session_start_auto_cleanup.py
=======
# @CODE:HOOK-SESSION-START-001 | SPEC: SESSION-START-HOOK-001 | @TEST:SESSION-START-CLEANUP-001
>>>>>>> b94bf235

"""SessionStart Hook: 자동 정리 및 보고서 생성

세션 시작 시 오래된 임시 파일, 보고서 등을 정리하고
일일 분석 보고서를 생성합니다.

기능:
- 오래된 보고서 파일 자동 정리
- 임시 파일 정리
- 일일 분석 보고서 생성
- 세션 로그 분석
"""

import json
import logging
import shutil
<<<<<<< HEAD
=======
import sys
>>>>>>> b94bf235
from datetime import datetime, timedelta
from pathlib import Path
from typing import Dict, List, Optional

# 모듈 경로 추가
sys.path.insert(0, str(Path(__file__).parent.parent.parent.parent / "src"))

<<<<<<< HEAD
from moai_adk.utils.common import format_duration, get_summary_stats

from ..utils.hook_config import get_graceful_degradation, load_hook_timeout
=======
try:
    from moai_adk.utils.common import format_duration, get_summary_stats
except ImportError:
    # Fallback implementations if module not found
    def format_duration(seconds):
        """Format duration in seconds to readable string"""
        if seconds < 60:
            return f"{seconds:.1f}s"
        minutes = seconds / 60
        if minutes < 60:
            return f"{minutes:.1f}m"
        hours = minutes / 60
        return f"{hours:.1f}h"

    def get_summary_stats(values):
        """Get summary statistics for a list of values"""
        if not values:
            return {"mean": 0, "min": 0, "max": 0, "std": 0}
        import statistics
        return {
            "mean": statistics.mean(values),
            "min": min(values),
            "max": max(values),
            "std": statistics.stdev(values) if len(values) > 1 else 0
        }
>>>>>>> b94bf235

logger = logging.getLogger(__name__)


<<<<<<< HEAD
def load_config() -> Dict:
    """설정 파일 로드"""
=======
def load_hook_timeout() -> int:
    """Load hook timeout from config.json (default: 3000ms)"""
>>>>>>> b94bf235
    try:
        config_file = Path(".moai/config.json")
        if config_file.exists():
            with open(config_file, 'r', encoding='utf-8') as f:
<<<<<<< HEAD
                return json.load(f)
    except Exception:
        pass

    return {}


def should_cleanup_today(last_cleanup: Optional[str], cleanup_days: int = 7) -> bool:
    """오늘 정리가 필요한지 확인

    Args:
        last_cleanup: 마지막 정리 날짜 (YYYY-MM-DD)
        cleanup_days: 정리 주기 (일)

    Returns:
        정리 필요 여부
    """
    if not last_cleanup:
        return True

    try:
        last_date = datetime.strptime(last_cleanup, "%Y-%m-%d")
        next_cleanup = last_date + timedelta(days=cleanup_days)
        return datetime.now() >= next_cleanup
    except Exception:
        return True


def cleanup_old_files(config: Dict) -> Dict[str, int]:
    """오래된 파일 정리

    Args:
        config: 설정 딕셔너리

    Returns:
        정리된 파일 수 통계
    """
    stats = {
        "reports_cleaned": 0,
        "cache_cleaned": 0,
        "temp_cleaned": 0,
        "total_cleaned": 0
    }

    try:
        cleanup_config = config.get("auto_cleanup", {})
        if not cleanup_config.get("enabled", True):
            return stats

        cleanup_days = cleanup_config.get("cleanup_days", 7)
        max_reports = cleanup_config.get("max_reports", 10)
        cleanup_targets = cleanup_config.get("cleanup_targets", [])

        cutoff_date = datetime.now() - timedelta(days=cleanup_days)

        # 보고서 파일 정리
        reports_dir = Path(".moai/reports")
        if reports_dir.exists():
            stats["reports_cleaned"] = cleanup_directory(
                reports_dir,
                cutoff_date,
                max_reports,
                patterns=["*.json", "*.md"]
            )

        # 캐시 파일 정리
        cache_dir = Path(".moai/cache")
        if cache_dir.exists():
            stats["cache_cleaned"] = cleanup_directory(
                cache_dir,
                cutoff_date,
                None,  # 캐시는 개수 제한 없음
                patterns=["*"]
            )

        # 임시 파일 정리
        temp_dir = Path(".moai/temp")
        if temp_dir.exists():
            stats["temp_cleaned"] = cleanup_directory(
                temp_dir,
                cutoff_date,
                None,
                patterns=["*"]
            )

        stats["total_cleaned"] = (
            stats["reports_cleaned"] +
            stats["cache_cleaned"] +
            stats["temp_cleaned"]
        )

    except Exception as e:
        logger.error(f"File cleanup failed: {e}")

    return stats


def cleanup_directory(
    directory: Path,
    cutoff_date: datetime,
    max_files: Optional[int],
    patterns: List[str]
) -> int:
    """디렉토리 파일 정리

    Args:
        directory: 대상 디렉토리
        cutoff_date: 자를 기준 날짜
        max_files: 최대 유지 파일 수
        patterns: 삭제할 파일 패턴 목록

    Returns:
        삭제된 파일 수
    """
    if not directory.exists():
        return 0

    cleaned_count = 0

    try:
        # 패턴에 해당하는 파일 목록 수집
        files_to_check = []
        for pattern in patterns:
            files_to_check.extend(directory.glob(pattern))

        # 날짜순 정렬 (오래된 것부터)
        files_to_check.sort(key=lambda f: f.stat().st_mtime)

        # 파일 삭제
        for file_path in files_to_check:
            try:
                # 파일 수정 시간 확인
                file_mtime = datetime.fromtimestamp(file_path.stat().st_mtime)

                # 기준 날짜 이전이면 삭제
                if file_mtime < cutoff_date:
                    if file_path.is_file():
                        file_path.unlink()
                        cleaned_count += 1
                    elif file_path.is_dir():
                        shutil.rmtree(file_path)
                        cleaned_count += 1

                # 최대 파일 수 제한
                elif max_files is not None:
                    remaining_files = len([f for f in files_to_check
                                         if f.exists() and
                                         datetime.fromtimestamp(f.stat().st_mtime) >= cutoff_date])
                    if remaining_files > max_files:
                        if file_path.is_file():
                            file_path.unlink()
                            cleaned_count += 1
                        elif file_path.is_dir():
                            shutil.rmtree(file_path)
                            cleaned_count += 1

            except Exception as e:
                logger.warning(f"Failed to delete {file_path}: {e}")
                continue

    except Exception as e:
        logger.error(f"Directory cleanup failed for {directory}: {e}")

    return cleaned_count


def generate_daily_analysis(config: Dict) -> Optional[str]:
    """일일 분석 보고서 생성

    Args:
        config: 설정 딕셔너리

    Returns:
        생성된 보고서 파일 경로 또는 None
    """
    try:
        analysis_config = config.get("daily_analysis", {})
        if not analysis_config.get("enabled", True):
            return None

        # 세션 로그 분석
        report_path = analyze_session_logs(analysis_config)

        # 설정에 마지막 분석 날짜 업데이트
        if report_path:
            config_file = Path(".moai/config.json")
            if config_file.exists():
                with open(config_file, 'r', encoding='utf-8') as f:
                    config_data = json.load(f)

                config_data["daily_analysis"]["last_analysis"] = datetime.now().strftime("%Y-%m-%d")

                with open(config_file, 'w', encoding='utf-8') as f:
                    json.dump(config_data, f, indent=2, ensure_ascii=False)

        return report_path

    except Exception as e:
        logger.error(f"Daily analysis failed: {e}")
        return None


def analyze_session_logs(analysis_config: Dict) -> Optional[str]:
    """세션 로그 분석

    Args:
        analysis_config: 분석 설정

    Returns:
        보고서 파일 경로 또는 None
    """
    try:
        # Claude Code 세션 로그 경로
        session_logs_dir = Path.home() / ".claude" / "projects"
        project_name = Path.cwd().name

        # 현재 프로젝트의 세션 로그 찾기
        project_sessions = []
        for project_dir in session_logs_dir.iterdir():
            if project_dir.name.endswith(project_name):
                session_files = list(project_dir.glob("session-*.json"))
                project_sessions.extend(session_files)

        if not project_sessions:
            return None

        # 최근 세션 로그 분석
        recent_sessions = sorted(project_sessions, key=lambda f: f.stat().st_mtime, reverse=True)[:10]

        # 분석 데이터 수집
        analysis_data = {
            "total_sessions": len(recent_sessions),
            "date_range": "",
            "tools_used": {},
            "errors_found": [],
            "duration_stats": {},
            "recommendations": []
        }

        if recent_sessions:
            first_session = datetime.fromtimestamp(recent_sessions[-1].stat().st_mtime)
            last_session = datetime.fromtimestamp(recent_sessions[0].stat().st_mtime)
            analysis_data["date_range"] = f"{first_session.strftime('%Y-%m-%d')} ~ {last_session.strftime('%Y-%m-%d')}"

            # 각 세션 분석
            all_durations = []
            for session_file in recent_sessions:
                try:
                    with open(session_file, 'r', encoding='utf-8') as f:
                        session_data = json.load(f)

                    # 도구 사용 분석
                    if "tool_use" in session_data:
                        for tool_use in session_data["tool_use"]:
                            tool_name = tool_use.get("name", "unknown")
                            analysis_data["tools_used"][tool_name] = analysis_data["tools_used"].get(tool_name, 0) + 1

                    # 오류 분석
                    if "errors" in session_data:
                        for error in session_data["errors"]:
                            analysis_data["errors_found"].append({
                                "timestamp": error.get("timestamp", ""),
                                "error": error.get("message", "")[:100]  # 첫 100자만
                            })

                    # 세션 길이 분석
                    if "start_time" in session_data and "end_time" in session_data:
                        start = session_data["start_time"]
                        end = session_data["end_time"]
                        if start and end:
                            try:
                                duration = float(end) - float(start)
                                all_durations.append(duration)
                            except (ValueError, TypeError):
                                pass

                except Exception as e:
                    logger.warning(f"Failed to analyze session {session_file}: {e}")
                    continue

            # 세션 길이 통계
            if all_durations:
                analysis_data["duration_stats"] = get_summary_stats(all_durations)

        # 보고서 생성
        report_content = format_analysis_report(analysis_data)

        # 보고서 저장
        report_location = analysis_config.get("report_location", ".moai/reports/daily-")
        base_path = Path(".moai/reports")
        base_path.mkdir(exist_ok=True)

        timestamp = datetime.now().strftime("%Y%m%d_%H%M%S")
        report_file = base_path / f"daily-analysis-{timestamp}.md"

        with open(report_file, 'w', encoding='utf-8') as f:
            f.write(report_content)
=======
                config = json.load(f)
                return config.get("hooks", {}).get("timeout_ms", 3000)
    except Exception:
        pass
    return 3000


def get_graceful_degradation() -> bool:
    """Load graceful_degradation setting from config.json (default: true)"""
    try:
        config_file = Path(".moai/config.json")
        if config_file.exists():
            with open(config_file, 'r', encoding='utf-8') as f:
                config = json.load(f)
                return config.get("hooks", {}).get("graceful_degradation", True)
    except Exception:
        pass
    return True


def load_config() -> Dict:
    """설정 파일 로드"""
    try:
        config_file = Path(".moai/config.json")
        if config_file.exists():
            with open(config_file, 'r', encoding='utf-8') as f:
                return json.load(f)
    except Exception:
        pass

    return {}


def should_cleanup_today(last_cleanup: Optional[str], cleanup_days: int = 7) -> bool:
    """오늘 정리가 필요한지 확인

    Args:
        last_cleanup: 마지막 정리 날짜 (YYYY-MM-DD)
        cleanup_days: 정리 주기 (일)

    Returns:
        정리 필요 여부
    """
    if not last_cleanup:
        return True

    try:
        last_date = datetime.strptime(last_cleanup, "%Y-%m-%d")
        next_cleanup = last_date + timedelta(days=cleanup_days)
        return datetime.now() >= next_cleanup
    except Exception:
        return True
>>>>>>> b94bf235

        return str(report_file)

    except Exception as e:
        logger.error(f"Session log analysis failed: {e}")
        return None

<<<<<<< HEAD

def format_analysis_report(analysis_data: Dict) -> str:
    """분석 결과를 보고서 형식으로 변환

    Args:
        analysis_data: 분석 데이터

    Returns:
        형식화된 보고서 내용
    """
    report_lines = [
        "# 일일 세션 분석 보고서",
        "",
        f"생성 시간: {datetime.now().strftime('%Y-%m-%d %H:%M:%S')}",
        f"분석 기간: {analysis_data.get('date_range', 'N/A')}",
        f"총 세션 수: {analysis_data.get('total_sessions', 0)}",
        "",
        "## 📊 도구 사용 현황",
        ""
    ]

    # 도구 사용 순위
    tools_used = analysis_data.get("tools_used", {})
    if tools_used:
        sorted_tools = sorted(tools_used.items(), key=lambda x: x[1], reverse=True)
        for tool_name, count in sorted_tools[:10]:  # TOP 10
            report_lines.append(f"- **{tool_name}**: {count}회")
    else:
        report_lines.append("- 사용된 도구가 없습니다")

    report_lines.extend([
        "",
        "## ⚠️ 오류 현황",
        ""
    ])

    # 오류 현황
    errors = analysis_data.get("errors_found", [])
    if errors:
        for i, error in enumerate(errors[:5], 1):  # 최근 5개
            report_lines.append(f"{i}. {error.get('error', 'N/A')} ({error.get('timestamp', 'N/A')})")
    else:
        report_lines.append("- 발견된 오류가 없습니다")

    # 세션 길이 통계
    duration_stats = analysis_data.get("duration_stats", {})
    if duration_stats.get("mean", 0) > 0:
        report_lines.extend([
            "",
            "## ⏱️ 세션 길이 통계",
            "",
            f"- 평균: {format_duration(duration_stats['mean'])}",
            f"- 최소: {format_duration(duration_stats['min'])}",
            f"- 최대: {format_duration(duration_stats['max'])}",
            f"- 표준편차: {format_duration(duration_stats['std'])}"
        ])

    # 개선 제안
    report_lines.extend([
        "",
        "## 💡 개선 제안",
        ""
    ])

    # 도구 사용 패턴 기반 제안
    if tools_used:
        most_used_tool = max(tools_used.items(), key=lambda x: x[1])[0]
        if "Bash" in most_used_tool and tools_used[most_used_tool] > 10:
            report_lines.append("- 🔧 Bash 명령어 사용이 잦습니다. 스크립트 자동화를 고려해보세요")

    if len(errors) > 3:
        report_lines.append("- ⚠️ 오류 발생이 잦습니다. 안정성 검토가 필요합니다")

    if duration_stats.get("mean", 0) > 1800:  # 30분 이상
        report_lines.append("- ⏰ 세션 시간이 깁니다. 작업 분할을 고려해보세요")

    if not report_lines[-1].startswith("-"):
        report_lines.append("- 현재 세션 패턴이 양호합니다")

    report_lines.extend([
        "",
        "---",
        "*보고서는 Alfred의 SessionStart Hook으로 자동 생성되었습니다*",
        "*분석 설정은 `.moai/config.json`의 `daily_analysis` 섹션에서 관리할 수 있습니다*"
    ])

    return "\n".join(report_lines)


def update_cleanup_stats(cleanup_stats: Dict[str, int]):
    """정리 통계 업데이트
=======
def cleanup_old_files(config: Dict) -> Dict[str, int]:
    """오래된 파일 정리

    Args:
        config: 설정 딕셔너리

    Returns:
        정리된 파일 수 통계
    """
    stats = {
        "reports_cleaned": 0,
        "cache_cleaned": 0,
        "temp_cleaned": 0,
        "total_cleaned": 0
    }
>>>>>>> b94bf235

    Args:
        cleanup_stats: 정리 통계
    """
    try:
<<<<<<< HEAD
        stats_file = Path(".moai/cache/cleanup_stats.json")
        stats_file.parent.mkdir(exist_ok=True)

        # 기존 통계 로드
        existing_stats = {}
        if stats_file.exists():
            with open(stats_file, 'r', encoding='utf-8') as f:
                existing_stats = json.load(f)

        # 새 통계 추가
        today = datetime.now().strftime("%Y-%m-%d")
        existing_stats[today] = {
            "cleaned_files": cleanup_stats["total_cleaned"],
            "reports_cleaned": cleanup_stats["reports_cleaned"],
            "cache_cleaned": cleanup_stats["cache_cleaned"],
            "temp_cleaned": cleanup_stats["temp_cleaned"],
            "timestamp": datetime.now().isoformat()
        }

        # 최근 30일 통계만 유지
        cutoff_date = datetime.now() - timedelta(days=30)
        filtered_stats = {}
        for date, stats in existing_stats.items():
            try:
                stat_date = datetime.strptime(date, "%Y-%m-%d")
                if stat_date >= cutoff_date:
                    filtered_stats[date] = stats
            except ValueError:
                continue

        # 통계 저장
        with open(stats_file, 'w', encoding='utf-8') as f:
            json.dump(filtered_stats, f, indent=2, ensure_ascii=False)

    except Exception as e:
        logger.error(f"Failed to update cleanup stats: {e}")


def main():
    """메인 함수"""
    try:
        # Hook timeout 설정 로드
        timeout_seconds = load_hook_timeout() / 1000
        graceful_degradation = get_graceful_degradation()

        # 타임아웃 체크
        import signal
        import time

        def timeout_handler(signum, frame):
            raise TimeoutError("Hook execution timeout")

        signal.signal(signal.SIGALRM, timeout_handler)
        signal.alarm(int(timeout_seconds))

        try:
            start_time = time.time()

            # 설정 로드
            config = load_config()

            # 마지막 정리 날짜 확인
            last_cleanup = config.get("auto_cleanup", {}).get("last_cleanup")
            cleanup_days = config.get("auto_cleanup", {}).get("cleanup_days", 7)

            cleanup_stats = {"total_cleaned": 0, "reports_cleaned": 0, "cache_cleaned": 0, "temp_cleaned": 0}
            report_path = None

            # 정리 필요 시 실행
            if should_cleanup_today(last_cleanup, cleanup_days):
                cleanup_stats = cleanup_old_files(config)

                # 마지막 정리 날짜 업데이트
                config_file = Path(".moai/config.json")
                if config_file.exists():
                    with open(config_file, 'r', encoding='utf-8') as f:
                        config_data = json.load(f)

                    config_data["auto_cleanup"]["last_cleanup"] = datetime.now().strftime("%Y-%m-%d")

                    with open(config_file, 'w', encoding='utf-8') as f:
                        json.dump(config_data, f, indent=2, ensure_ascii=False)

                # 정리 통계 업데이트
                update_cleanup_stats(cleanup_stats)

            # 일일 분석 보고서 생성
            last_analysis = config.get("daily_analysis", {}).get("last_analysis")
            if should_cleanup_today(last_analysis, 1):  # 매일 실행
                report_path = generate_daily_analysis(config)

            # 실행 시간 기록
            execution_time = time.time() - start_time

            # 결과 출력
            result = {
                "hook": "session_start__auto_cleanup",
                "success": True,
                "execution_time_seconds": round(execution_time, 2),
                "cleanup_stats": cleanup_stats,
                "daily_analysis_report": report_path,
                "timestamp": datetime.now().isoformat()
            }

            print(json.dumps(result, ensure_ascii=False, indent=2))

        finally:
            signal.alarm(0)  # 타임아웃 해제

    except TimeoutError as e:
        # 타임아웃 처리
        result = {
            "hook": "session_start__auto_cleanup",
            "success": False,
            "error": f"Hook execution timeout: {str(e)}",
            "graceful_degradation": graceful_degradation,
            "timestamp": datetime.now().isoformat()
        }

        if graceful_degradation:
            result["message"] = "Hook timeout but continuing due to graceful degradation"

        print(json.dumps(result, ensure_ascii=False, indent=2))

    except Exception as e:
=======
        cleanup_config = config.get("auto_cleanup", {})
        if not cleanup_config.get("enabled", True):
            return stats

        cleanup_days = cleanup_config.get("cleanup_days", 7)
        max_reports = cleanup_config.get("max_reports", 10)
        cleanup_targets = cleanup_config.get("cleanup_targets", [])

        cutoff_date = datetime.now() - timedelta(days=cleanup_days)

        # 보고서 파일 정리
        reports_dir = Path(".moai/reports")
        if reports_dir.exists():
            stats["reports_cleaned"] = cleanup_directory(
                reports_dir,
                cutoff_date,
                max_reports,
                patterns=["*.json", "*.md"]
            )

        # 캐시 파일 정리
        cache_dir = Path(".moai/cache")
        if cache_dir.exists():
            stats["cache_cleaned"] = cleanup_directory(
                cache_dir,
                cutoff_date,
                None,  # 캐시는 개수 제한 없음
                patterns=["*"]
            )

        # 임시 파일 정리
        temp_dir = Path(".moai/temp")
        if temp_dir.exists():
            stats["temp_cleaned"] = cleanup_directory(
                temp_dir,
                cutoff_date,
                None,
                patterns=["*"]
            )

        stats["total_cleaned"] = (
            stats["reports_cleaned"] +
            stats["cache_cleaned"] +
            stats["temp_cleaned"]
        )

    except Exception as e:
        logger.error(f"File cleanup failed: {e}")

    return stats


def cleanup_directory(
    directory: Path,
    cutoff_date: datetime,
    max_files: Optional[int],
    patterns: List[str]
) -> int:
    """디렉토리 파일 정리

    Args:
        directory: 대상 디렉토리
        cutoff_date: 자를 기준 날짜
        max_files: 최대 유지 파일 수
        patterns: 삭제할 파일 패턴 목록

    Returns:
        삭제된 파일 수
    """
    if not directory.exists():
        return 0

    cleaned_count = 0

    try:
        # 패턴에 해당하는 파일 목록 수집
        files_to_check = []
        for pattern in patterns:
            files_to_check.extend(directory.glob(pattern))

        # 날짜순 정렬 (오래된 것부터)
        files_to_check.sort(key=lambda f: f.stat().st_mtime)

        # 파일 삭제
        for file_path in files_to_check:
            try:
                # 파일 수정 시간 확인
                file_mtime = datetime.fromtimestamp(file_path.stat().st_mtime)

                # 기준 날짜 이전이면 삭제
                if file_mtime < cutoff_date:
                    if file_path.is_file():
                        file_path.unlink()
                        cleaned_count += 1
                    elif file_path.is_dir():
                        shutil.rmtree(file_path)
                        cleaned_count += 1

                # 최대 파일 수 제한
                elif max_files is not None:
                    remaining_files = len([f for f in files_to_check
                                         if f.exists() and
                                         datetime.fromtimestamp(f.stat().st_mtime) >= cutoff_date])
                    if remaining_files > max_files:
                        if file_path.is_file():
                            file_path.unlink()
                            cleaned_count += 1
                        elif file_path.is_dir():
                            shutil.rmtree(file_path)
                            cleaned_count += 1

            except Exception as e:
                logger.warning(f"Failed to delete {file_path}: {e}")
                continue

    except Exception as e:
        logger.error(f"Directory cleanup failed for {directory}: {e}")

    return cleaned_count


def generate_daily_analysis(config: Dict) -> Optional[str]:
    """일일 분석 보고서 생성

    Args:
        config: 설정 딕셔너리

    Returns:
        생성된 보고서 파일 경로 또는 None
    """
    try:
        analysis_config = config.get("daily_analysis", {})
        if not analysis_config.get("enabled", True):
            return None

        # 세션 로그 분석
        report_path = analyze_session_logs(analysis_config)

        # 설정에 마지막 분석 날짜 업데이트
        if report_path:
            config_file = Path(".moai/config.json")
            if config_file.exists():
                with open(config_file, 'r', encoding='utf-8') as f:
                    config_data = json.load(f)

                config_data["daily_analysis"]["last_analysis"] = datetime.now().strftime("%Y-%m-%d")

                with open(config_file, 'w', encoding='utf-8') as f:
                    json.dump(config_data, f, indent=2, ensure_ascii=False)

        return report_path

    except Exception as e:
        logger.error(f"Daily analysis failed: {e}")
        return None


def analyze_session_logs(analysis_config: Dict) -> Optional[str]:
    """세션 로그 분석

    Args:
        analysis_config: 분석 설정

    Returns:
        보고서 파일 경로 또는 None
    """
    try:
        # Claude Code 세션 로그 경로
        session_logs_dir = Path.home() / ".claude" / "projects"
        project_name = Path.cwd().name

        # 현재 프로젝트의 세션 로그 찾기
        project_sessions = []
        for project_dir in session_logs_dir.iterdir():
            if project_dir.name.endswith(project_name):
                session_files = list(project_dir.glob("session-*.json"))
                project_sessions.extend(session_files)

        if not project_sessions:
            return None

        # 최근 세션 로그 분석
        recent_sessions = sorted(project_sessions, key=lambda f: f.stat().st_mtime, reverse=True)[:10]

        # 분석 데이터 수집
        analysis_data = {
            "total_sessions": len(recent_sessions),
            "date_range": "",
            "tools_used": {},
            "errors_found": [],
            "duration_stats": {},
            "recommendations": []
        }

        if recent_sessions:
            first_session = datetime.fromtimestamp(recent_sessions[-1].stat().st_mtime)
            last_session = datetime.fromtimestamp(recent_sessions[0].stat().st_mtime)
            analysis_data["date_range"] = f"{first_session.strftime('%Y-%m-%d')} ~ {last_session.strftime('%Y-%m-%d')}"

            # 각 세션 분석
            all_durations = []
            for session_file in recent_sessions:
                try:
                    with open(session_file, 'r', encoding='utf-8') as f:
                        session_data = json.load(f)

                    # 도구 사용 분석
                    if "tool_use" in session_data:
                        for tool_use in session_data["tool_use"]:
                            tool_name = tool_use.get("name", "unknown")
                            analysis_data["tools_used"][tool_name] = analysis_data["tools_used"].get(tool_name, 0) + 1

                    # 오류 분석
                    if "errors" in session_data:
                        for error in session_data["errors"]:
                            analysis_data["errors_found"].append({
                                "timestamp": error.get("timestamp", ""),
                                "error": error.get("message", "")[:100]  # 첫 100자만
                            })

                    # 세션 길이 분석
                    if "start_time" in session_data and "end_time" in session_data:
                        start = session_data["start_time"]
                        end = session_data["end_time"]
                        if start and end:
                            try:
                                duration = float(end) - float(start)
                                all_durations.append(duration)
                            except (ValueError, TypeError):
                                pass

                except Exception as e:
                    logger.warning(f"Failed to analyze session {session_file}: {e}")
                    continue

            # 세션 길이 통계
            if all_durations:
                analysis_data["duration_stats"] = get_summary_stats(all_durations)

        # 보고서 생성
        report_content = format_analysis_report(analysis_data)

        # 보고서 저장
        report_location = analysis_config.get("report_location", ".moai/reports/daily-")
        base_path = Path(".moai/reports")
        base_path.mkdir(exist_ok=True)

        timestamp = datetime.now().strftime("%Y%m%d_%H%M%S")
        report_file = base_path / f"daily-analysis-{timestamp}.md"

        with open(report_file, 'w', encoding='utf-8') as f:
            f.write(report_content)

        return str(report_file)

    except Exception as e:
        logger.error(f"Session log analysis failed: {e}")
        return None


def format_analysis_report(analysis_data: Dict) -> str:
    """분석 결과를 보고서 형식으로 변환

    Args:
        analysis_data: 분석 데이터

    Returns:
        형식화된 보고서 내용
    """
    report_lines = [
        "# 일일 세션 분석 보고서",
        "",
        f"생성 시간: {datetime.now().strftime('%Y-%m-%d %H:%M:%S')}",
        f"분석 기간: {analysis_data.get('date_range', 'N/A')}",
        f"총 세션 수: {analysis_data.get('total_sessions', 0)}",
        "",
        "## 📊 도구 사용 현황",
        ""
    ]

    # 도구 사용 순위
    tools_used = analysis_data.get("tools_used", {})
    if tools_used:
        sorted_tools = sorted(tools_used.items(), key=lambda x: x[1], reverse=True)
        for tool_name, count in sorted_tools[:10]:  # TOP 10
            report_lines.append(f"- **{tool_name}**: {count}회")
    else:
        report_lines.append("- 사용된 도구가 없습니다")

    report_lines.extend([
        "",
        "## ⚠️ 오류 현황",
        ""
    ])

    # 오류 현황
    errors = analysis_data.get("errors_found", [])
    if errors:
        for i, error in enumerate(errors[:5], 1):  # 최근 5개
            report_lines.append(f"{i}. {error.get('error', 'N/A')} ({error.get('timestamp', 'N/A')})")
    else:
        report_lines.append("- 발견된 오류가 없습니다")

    # 세션 길이 통계
    duration_stats = analysis_data.get("duration_stats", {})
    if duration_stats.get("mean", 0) > 0:
        report_lines.extend([
            "",
            "## ⏱️ 세션 길이 통계",
            "",
            f"- 평균: {format_duration(duration_stats['mean'])}",
            f"- 최소: {format_duration(duration_stats['min'])}",
            f"- 최대: {format_duration(duration_stats['max'])}",
            f"- 표준편차: {format_duration(duration_stats['std'])}"
        ])

    # 개선 제안
    report_lines.extend([
        "",
        "## 💡 개선 제안",
        ""
    ])

    # 도구 사용 패턴 기반 제안
    if tools_used:
        most_used_tool = max(tools_used.items(), key=lambda x: x[1])[0]
        if "Bash" in most_used_tool and tools_used[most_used_tool] > 10:
            report_lines.append("- 🔧 Bash 명령어 사용이 잦습니다. 스크립트 자동화를 고려해보세요")

    if len(errors) > 3:
        report_lines.append("- ⚠️ 오류 발생이 잦습니다. 안정성 검토가 필요합니다")

    if duration_stats.get("mean", 0) > 1800:  # 30분 이상
        report_lines.append("- ⏰ 세션 시간이 깁니다. 작업 분할을 고려해보세요")

    if not report_lines[-1].startswith("-"):
        report_lines.append("- 현재 세션 패턴이 양호합니다")

    report_lines.extend([
        "",
        "---",
        "*보고서는 Alfred의 SessionStart Hook으로 자동 생성되었습니다*",
        "*분석 설정은 `.moai/config.json`의 `daily_analysis` 섹션에서 관리할 수 있습니다*"
    ])

    return "\n".join(report_lines)


def update_cleanup_stats(cleanup_stats: Dict[str, int]):
    """정리 통계 업데이트

    Args:
        cleanup_stats: 정리 통계
    """
    try:
        stats_file = Path(".moai/cache/cleanup_stats.json")
        stats_file.parent.mkdir(exist_ok=True)

        # 기존 통계 로드
        existing_stats = {}
        if stats_file.exists():
            with open(stats_file, 'r', encoding='utf-8') as f:
                existing_stats = json.load(f)

        # 새 통계 추가
        today = datetime.now().strftime("%Y-%m-%d")
        existing_stats[today] = {
            "cleaned_files": cleanup_stats["total_cleaned"],
            "reports_cleaned": cleanup_stats["reports_cleaned"],
            "cache_cleaned": cleanup_stats["cache_cleaned"],
            "temp_cleaned": cleanup_stats["temp_cleaned"],
            "timestamp": datetime.now().isoformat()
        }

        # 최근 30일 통계만 유지
        cutoff_date = datetime.now() - timedelta(days=30)
        filtered_stats = {}
        for date, stats in existing_stats.items():
            try:
                stat_date = datetime.strptime(date, "%Y-%m-%d")
                if stat_date >= cutoff_date:
                    filtered_stats[date] = stats
            except ValueError:
                continue

        # 통계 저장
        with open(stats_file, 'w', encoding='utf-8') as f:
            json.dump(filtered_stats, f, indent=2, ensure_ascii=False)

    except Exception as e:
        logger.error(f"Failed to update cleanup stats: {e}")


def main():
    """메인 함수"""
    try:
        # Hook timeout 설정 로드
        timeout_seconds = load_hook_timeout() / 1000
        graceful_degradation = get_graceful_degradation()

        # 타임아웃 체크
        import signal
        import time

        def timeout_handler(signum, frame):
            raise TimeoutError("Hook execution timeout")

        signal.signal(signal.SIGALRM, timeout_handler)
        signal.alarm(int(timeout_seconds))

        try:
            start_time = time.time()

            # 설정 로드
            config = load_config()

            # 마지막 정리 날짜 확인
            last_cleanup = config.get("auto_cleanup", {}).get("last_cleanup")
            cleanup_days = config.get("auto_cleanup", {}).get("cleanup_days", 7)

            cleanup_stats = {"total_cleaned": 0, "reports_cleaned": 0, "cache_cleaned": 0, "temp_cleaned": 0}
            report_path = None

            # 정리 필요 시 실행
            if should_cleanup_today(last_cleanup, cleanup_days):
                cleanup_stats = cleanup_old_files(config)

                # 마지막 정리 날짜 업데이트
                config_file = Path(".moai/config.json")
                if config_file.exists():
                    with open(config_file, 'r', encoding='utf-8') as f:
                        config_data = json.load(f)

                    config_data["auto_cleanup"]["last_cleanup"] = datetime.now().strftime("%Y-%m-%d")

                    with open(config_file, 'w', encoding='utf-8') as f:
                        json.dump(config_data, f, indent=2, ensure_ascii=False)

                # 정리 통계 업데이트
                update_cleanup_stats(cleanup_stats)

            # 일일 분석 보고서 생성
            last_analysis = config.get("daily_analysis", {}).get("last_analysis")
            if should_cleanup_today(last_analysis, 1):  # 매일 실행
                report_path = generate_daily_analysis(config)

            # 실행 시간 기록
            execution_time = time.time() - start_time

            # 결과 출력
            result = {
                "hook": "session_start__auto_cleanup",
                "success": True,
                "execution_time_seconds": round(execution_time, 2),
                "cleanup_stats": cleanup_stats,
                "daily_analysis_report": report_path,
                "timestamp": datetime.now().isoformat()
            }

            print(json.dumps(result, ensure_ascii=False, indent=2))

        finally:
            signal.alarm(0)  # 타임아웃 해제

    except TimeoutError as e:
        # 타임아웃 처리
        result = {
            "hook": "session_start__auto_cleanup",
            "success": False,
            "error": f"Hook execution timeout: {str(e)}",
            "graceful_degradation": graceful_degradation,
            "timestamp": datetime.now().isoformat()
        }

        if graceful_degradation:
            result["message"] = "Hook timeout but continuing due to graceful degradation"

        print(json.dumps(result, ensure_ascii=False, indent=2))

    except Exception as e:
>>>>>>> b94bf235
        # 예외 처리
        result = {
            "hook": "session_start__auto_cleanup",
            "success": False,
            "error": f"Hook execution failed: {str(e)}",
            "graceful_degradation": graceful_degradation,
            "timestamp": datetime.now().isoformat()
        }

        if graceful_degradation:
            result["message"] = "Hook failed but continuing due to graceful degradation"

        print(json.dumps(result, ensure_ascii=False, indent=2))


if __name__ == "__main__":
    main()<|MERGE_RESOLUTION|>--- conflicted
+++ resolved
@@ -1,9 +1,5 @@
 #!/usr/bin/env python3
-<<<<<<< HEAD
-# @CODE:HOOK-SESSION-START-001 | SPEC: SESSION-START-HOOK-001 | TEST: tests/hooks/test_session_start_auto_cleanup.py
-=======
 # @CODE:HOOK-SESSION-START-001 | SPEC: SESSION-START-HOOK-001 | @TEST:SESSION-START-CLEANUP-001
->>>>>>> b94bf235
 
 """SessionStart Hook: 자동 정리 및 보고서 생성
 
@@ -20,10 +16,7 @@
 import json
 import logging
 import shutil
-<<<<<<< HEAD
-=======
 import sys
->>>>>>> b94bf235
 from datetime import datetime, timedelta
 from pathlib import Path
 from typing import Dict, List, Optional
@@ -31,11 +24,6 @@
 # 모듈 경로 추가
 sys.path.insert(0, str(Path(__file__).parent.parent.parent.parent / "src"))
 
-<<<<<<< HEAD
-from moai_adk.utils.common import format_duration, get_summary_stats
-
-from ..utils.hook_config import get_graceful_degradation, load_hook_timeout
-=======
 try:
     from moai_adk.utils.common import format_duration, get_summary_stats
 except ImportError:
@@ -61,23 +49,42 @@
             "max": max(values),
             "std": statistics.stdev(values) if len(values) > 1 else 0
         }
->>>>>>> b94bf235
 
 logger = logging.getLogger(__name__)
 
 
-<<<<<<< HEAD
-def load_config() -> Dict:
-    """설정 파일 로드"""
-=======
 def load_hook_timeout() -> int:
     """Load hook timeout from config.json (default: 3000ms)"""
->>>>>>> b94bf235
     try:
         config_file = Path(".moai/config.json")
         if config_file.exists():
             with open(config_file, 'r', encoding='utf-8') as f:
-<<<<<<< HEAD
+                config = json.load(f)
+                return config.get("hooks", {}).get("timeout_ms", 3000)
+    except Exception:
+        pass
+    return 3000
+
+
+def get_graceful_degradation() -> bool:
+    """Load graceful_degradation setting from config.json (default: true)"""
+    try:
+        config_file = Path(".moai/config.json")
+        if config_file.exists():
+            with open(config_file, 'r', encoding='utf-8') as f:
+                config = json.load(f)
+                return config.get("hooks", {}).get("graceful_degradation", True)
+    except Exception:
+        pass
+    return True
+
+
+def load_config() -> Dict:
+    """설정 파일 로드"""
+    try:
+        config_file = Path(".moai/config.json")
+        if config_file.exists():
+            with open(config_file, 'r', encoding='utf-8') as f:
                 return json.load(f)
     except Exception:
         pass
@@ -375,60 +382,6 @@
 
         with open(report_file, 'w', encoding='utf-8') as f:
             f.write(report_content)
-=======
-                config = json.load(f)
-                return config.get("hooks", {}).get("timeout_ms", 3000)
-    except Exception:
-        pass
-    return 3000
-
-
-def get_graceful_degradation() -> bool:
-    """Load graceful_degradation setting from config.json (default: true)"""
-    try:
-        config_file = Path(".moai/config.json")
-        if config_file.exists():
-            with open(config_file, 'r', encoding='utf-8') as f:
-                config = json.load(f)
-                return config.get("hooks", {}).get("graceful_degradation", True)
-    except Exception:
-        pass
-    return True
-
-
-def load_config() -> Dict:
-    """설정 파일 로드"""
-    try:
-        config_file = Path(".moai/config.json")
-        if config_file.exists():
-            with open(config_file, 'r', encoding='utf-8') as f:
-                return json.load(f)
-    except Exception:
-        pass
-
-    return {}
-
-
-def should_cleanup_today(last_cleanup: Optional[str], cleanup_days: int = 7) -> bool:
-    """오늘 정리가 필요한지 확인
-
-    Args:
-        last_cleanup: 마지막 정리 날짜 (YYYY-MM-DD)
-        cleanup_days: 정리 주기 (일)
-
-    Returns:
-        정리 필요 여부
-    """
-    if not last_cleanup:
-        return True
-
-    try:
-        last_date = datetime.strptime(last_cleanup, "%Y-%m-%d")
-        next_cleanup = last_date + timedelta(days=cleanup_days)
-        return datetime.now() >= next_cleanup
-    except Exception:
-        return True
->>>>>>> b94bf235
 
         return str(report_file)
 
@@ -436,7 +389,6 @@
         logger.error(f"Session log analysis failed: {e}")
         return None
 
-<<<<<<< HEAD
 
 def format_analysis_report(analysis_data: Dict) -> str:
     """분석 결과를 보고서 형식으로 변환
@@ -528,29 +480,11 @@
 
 def update_cleanup_stats(cleanup_stats: Dict[str, int]):
     """정리 통계 업데이트
-=======
-def cleanup_old_files(config: Dict) -> Dict[str, int]:
-    """오래된 파일 정리
-
-    Args:
-        config: 설정 딕셔너리
-
-    Returns:
-        정리된 파일 수 통계
-    """
-    stats = {
-        "reports_cleaned": 0,
-        "cache_cleaned": 0,
-        "temp_cleaned": 0,
-        "total_cleaned": 0
-    }
->>>>>>> b94bf235
 
     Args:
         cleanup_stats: 정리 통계
     """
     try:
-<<<<<<< HEAD
         stats_file = Path(".moai/cache/cleanup_stats.json")
         stats_file.parent.mkdir(exist_ok=True)
 
@@ -676,488 +610,6 @@
         print(json.dumps(result, ensure_ascii=False, indent=2))
 
     except Exception as e:
-=======
-        cleanup_config = config.get("auto_cleanup", {})
-        if not cleanup_config.get("enabled", True):
-            return stats
-
-        cleanup_days = cleanup_config.get("cleanup_days", 7)
-        max_reports = cleanup_config.get("max_reports", 10)
-        cleanup_targets = cleanup_config.get("cleanup_targets", [])
-
-        cutoff_date = datetime.now() - timedelta(days=cleanup_days)
-
-        # 보고서 파일 정리
-        reports_dir = Path(".moai/reports")
-        if reports_dir.exists():
-            stats["reports_cleaned"] = cleanup_directory(
-                reports_dir,
-                cutoff_date,
-                max_reports,
-                patterns=["*.json", "*.md"]
-            )
-
-        # 캐시 파일 정리
-        cache_dir = Path(".moai/cache")
-        if cache_dir.exists():
-            stats["cache_cleaned"] = cleanup_directory(
-                cache_dir,
-                cutoff_date,
-                None,  # 캐시는 개수 제한 없음
-                patterns=["*"]
-            )
-
-        # 임시 파일 정리
-        temp_dir = Path(".moai/temp")
-        if temp_dir.exists():
-            stats["temp_cleaned"] = cleanup_directory(
-                temp_dir,
-                cutoff_date,
-                None,
-                patterns=["*"]
-            )
-
-        stats["total_cleaned"] = (
-            stats["reports_cleaned"] +
-            stats["cache_cleaned"] +
-            stats["temp_cleaned"]
-        )
-
-    except Exception as e:
-        logger.error(f"File cleanup failed: {e}")
-
-    return stats
-
-
-def cleanup_directory(
-    directory: Path,
-    cutoff_date: datetime,
-    max_files: Optional[int],
-    patterns: List[str]
-) -> int:
-    """디렉토리 파일 정리
-
-    Args:
-        directory: 대상 디렉토리
-        cutoff_date: 자를 기준 날짜
-        max_files: 최대 유지 파일 수
-        patterns: 삭제할 파일 패턴 목록
-
-    Returns:
-        삭제된 파일 수
-    """
-    if not directory.exists():
-        return 0
-
-    cleaned_count = 0
-
-    try:
-        # 패턴에 해당하는 파일 목록 수집
-        files_to_check = []
-        for pattern in patterns:
-            files_to_check.extend(directory.glob(pattern))
-
-        # 날짜순 정렬 (오래된 것부터)
-        files_to_check.sort(key=lambda f: f.stat().st_mtime)
-
-        # 파일 삭제
-        for file_path in files_to_check:
-            try:
-                # 파일 수정 시간 확인
-                file_mtime = datetime.fromtimestamp(file_path.stat().st_mtime)
-
-                # 기준 날짜 이전이면 삭제
-                if file_mtime < cutoff_date:
-                    if file_path.is_file():
-                        file_path.unlink()
-                        cleaned_count += 1
-                    elif file_path.is_dir():
-                        shutil.rmtree(file_path)
-                        cleaned_count += 1
-
-                # 최대 파일 수 제한
-                elif max_files is not None:
-                    remaining_files = len([f for f in files_to_check
-                                         if f.exists() and
-                                         datetime.fromtimestamp(f.stat().st_mtime) >= cutoff_date])
-                    if remaining_files > max_files:
-                        if file_path.is_file():
-                            file_path.unlink()
-                            cleaned_count += 1
-                        elif file_path.is_dir():
-                            shutil.rmtree(file_path)
-                            cleaned_count += 1
-
-            except Exception as e:
-                logger.warning(f"Failed to delete {file_path}: {e}")
-                continue
-
-    except Exception as e:
-        logger.error(f"Directory cleanup failed for {directory}: {e}")
-
-    return cleaned_count
-
-
-def generate_daily_analysis(config: Dict) -> Optional[str]:
-    """일일 분석 보고서 생성
-
-    Args:
-        config: 설정 딕셔너리
-
-    Returns:
-        생성된 보고서 파일 경로 또는 None
-    """
-    try:
-        analysis_config = config.get("daily_analysis", {})
-        if not analysis_config.get("enabled", True):
-            return None
-
-        # 세션 로그 분석
-        report_path = analyze_session_logs(analysis_config)
-
-        # 설정에 마지막 분석 날짜 업데이트
-        if report_path:
-            config_file = Path(".moai/config.json")
-            if config_file.exists():
-                with open(config_file, 'r', encoding='utf-8') as f:
-                    config_data = json.load(f)
-
-                config_data["daily_analysis"]["last_analysis"] = datetime.now().strftime("%Y-%m-%d")
-
-                with open(config_file, 'w', encoding='utf-8') as f:
-                    json.dump(config_data, f, indent=2, ensure_ascii=False)
-
-        return report_path
-
-    except Exception as e:
-        logger.error(f"Daily analysis failed: {e}")
-        return None
-
-
-def analyze_session_logs(analysis_config: Dict) -> Optional[str]:
-    """세션 로그 분석
-
-    Args:
-        analysis_config: 분석 설정
-
-    Returns:
-        보고서 파일 경로 또는 None
-    """
-    try:
-        # Claude Code 세션 로그 경로
-        session_logs_dir = Path.home() / ".claude" / "projects"
-        project_name = Path.cwd().name
-
-        # 현재 프로젝트의 세션 로그 찾기
-        project_sessions = []
-        for project_dir in session_logs_dir.iterdir():
-            if project_dir.name.endswith(project_name):
-                session_files = list(project_dir.glob("session-*.json"))
-                project_sessions.extend(session_files)
-
-        if not project_sessions:
-            return None
-
-        # 최근 세션 로그 분석
-        recent_sessions = sorted(project_sessions, key=lambda f: f.stat().st_mtime, reverse=True)[:10]
-
-        # 분석 데이터 수집
-        analysis_data = {
-            "total_sessions": len(recent_sessions),
-            "date_range": "",
-            "tools_used": {},
-            "errors_found": [],
-            "duration_stats": {},
-            "recommendations": []
-        }
-
-        if recent_sessions:
-            first_session = datetime.fromtimestamp(recent_sessions[-1].stat().st_mtime)
-            last_session = datetime.fromtimestamp(recent_sessions[0].stat().st_mtime)
-            analysis_data["date_range"] = f"{first_session.strftime('%Y-%m-%d')} ~ {last_session.strftime('%Y-%m-%d')}"
-
-            # 각 세션 분석
-            all_durations = []
-            for session_file in recent_sessions:
-                try:
-                    with open(session_file, 'r', encoding='utf-8') as f:
-                        session_data = json.load(f)
-
-                    # 도구 사용 분석
-                    if "tool_use" in session_data:
-                        for tool_use in session_data["tool_use"]:
-                            tool_name = tool_use.get("name", "unknown")
-                            analysis_data["tools_used"][tool_name] = analysis_data["tools_used"].get(tool_name, 0) + 1
-
-                    # 오류 분석
-                    if "errors" in session_data:
-                        for error in session_data["errors"]:
-                            analysis_data["errors_found"].append({
-                                "timestamp": error.get("timestamp", ""),
-                                "error": error.get("message", "")[:100]  # 첫 100자만
-                            })
-
-                    # 세션 길이 분석
-                    if "start_time" in session_data and "end_time" in session_data:
-                        start = session_data["start_time"]
-                        end = session_data["end_time"]
-                        if start and end:
-                            try:
-                                duration = float(end) - float(start)
-                                all_durations.append(duration)
-                            except (ValueError, TypeError):
-                                pass
-
-                except Exception as e:
-                    logger.warning(f"Failed to analyze session {session_file}: {e}")
-                    continue
-
-            # 세션 길이 통계
-            if all_durations:
-                analysis_data["duration_stats"] = get_summary_stats(all_durations)
-
-        # 보고서 생성
-        report_content = format_analysis_report(analysis_data)
-
-        # 보고서 저장
-        report_location = analysis_config.get("report_location", ".moai/reports/daily-")
-        base_path = Path(".moai/reports")
-        base_path.mkdir(exist_ok=True)
-
-        timestamp = datetime.now().strftime("%Y%m%d_%H%M%S")
-        report_file = base_path / f"daily-analysis-{timestamp}.md"
-
-        with open(report_file, 'w', encoding='utf-8') as f:
-            f.write(report_content)
-
-        return str(report_file)
-
-    except Exception as e:
-        logger.error(f"Session log analysis failed: {e}")
-        return None
-
-
-def format_analysis_report(analysis_data: Dict) -> str:
-    """분석 결과를 보고서 형식으로 변환
-
-    Args:
-        analysis_data: 분석 데이터
-
-    Returns:
-        형식화된 보고서 내용
-    """
-    report_lines = [
-        "# 일일 세션 분석 보고서",
-        "",
-        f"생성 시간: {datetime.now().strftime('%Y-%m-%d %H:%M:%S')}",
-        f"분석 기간: {analysis_data.get('date_range', 'N/A')}",
-        f"총 세션 수: {analysis_data.get('total_sessions', 0)}",
-        "",
-        "## 📊 도구 사용 현황",
-        ""
-    ]
-
-    # 도구 사용 순위
-    tools_used = analysis_data.get("tools_used", {})
-    if tools_used:
-        sorted_tools = sorted(tools_used.items(), key=lambda x: x[1], reverse=True)
-        for tool_name, count in sorted_tools[:10]:  # TOP 10
-            report_lines.append(f"- **{tool_name}**: {count}회")
-    else:
-        report_lines.append("- 사용된 도구가 없습니다")
-
-    report_lines.extend([
-        "",
-        "## ⚠️ 오류 현황",
-        ""
-    ])
-
-    # 오류 현황
-    errors = analysis_data.get("errors_found", [])
-    if errors:
-        for i, error in enumerate(errors[:5], 1):  # 최근 5개
-            report_lines.append(f"{i}. {error.get('error', 'N/A')} ({error.get('timestamp', 'N/A')})")
-    else:
-        report_lines.append("- 발견된 오류가 없습니다")
-
-    # 세션 길이 통계
-    duration_stats = analysis_data.get("duration_stats", {})
-    if duration_stats.get("mean", 0) > 0:
-        report_lines.extend([
-            "",
-            "## ⏱️ 세션 길이 통계",
-            "",
-            f"- 평균: {format_duration(duration_stats['mean'])}",
-            f"- 최소: {format_duration(duration_stats['min'])}",
-            f"- 최대: {format_duration(duration_stats['max'])}",
-            f"- 표준편차: {format_duration(duration_stats['std'])}"
-        ])
-
-    # 개선 제안
-    report_lines.extend([
-        "",
-        "## 💡 개선 제안",
-        ""
-    ])
-
-    # 도구 사용 패턴 기반 제안
-    if tools_used:
-        most_used_tool = max(tools_used.items(), key=lambda x: x[1])[0]
-        if "Bash" in most_used_tool and tools_used[most_used_tool] > 10:
-            report_lines.append("- 🔧 Bash 명령어 사용이 잦습니다. 스크립트 자동화를 고려해보세요")
-
-    if len(errors) > 3:
-        report_lines.append("- ⚠️ 오류 발생이 잦습니다. 안정성 검토가 필요합니다")
-
-    if duration_stats.get("mean", 0) > 1800:  # 30분 이상
-        report_lines.append("- ⏰ 세션 시간이 깁니다. 작업 분할을 고려해보세요")
-
-    if not report_lines[-1].startswith("-"):
-        report_lines.append("- 현재 세션 패턴이 양호합니다")
-
-    report_lines.extend([
-        "",
-        "---",
-        "*보고서는 Alfred의 SessionStart Hook으로 자동 생성되었습니다*",
-        "*분석 설정은 `.moai/config.json`의 `daily_analysis` 섹션에서 관리할 수 있습니다*"
-    ])
-
-    return "\n".join(report_lines)
-
-
-def update_cleanup_stats(cleanup_stats: Dict[str, int]):
-    """정리 통계 업데이트
-
-    Args:
-        cleanup_stats: 정리 통계
-    """
-    try:
-        stats_file = Path(".moai/cache/cleanup_stats.json")
-        stats_file.parent.mkdir(exist_ok=True)
-
-        # 기존 통계 로드
-        existing_stats = {}
-        if stats_file.exists():
-            with open(stats_file, 'r', encoding='utf-8') as f:
-                existing_stats = json.load(f)
-
-        # 새 통계 추가
-        today = datetime.now().strftime("%Y-%m-%d")
-        existing_stats[today] = {
-            "cleaned_files": cleanup_stats["total_cleaned"],
-            "reports_cleaned": cleanup_stats["reports_cleaned"],
-            "cache_cleaned": cleanup_stats["cache_cleaned"],
-            "temp_cleaned": cleanup_stats["temp_cleaned"],
-            "timestamp": datetime.now().isoformat()
-        }
-
-        # 최근 30일 통계만 유지
-        cutoff_date = datetime.now() - timedelta(days=30)
-        filtered_stats = {}
-        for date, stats in existing_stats.items():
-            try:
-                stat_date = datetime.strptime(date, "%Y-%m-%d")
-                if stat_date >= cutoff_date:
-                    filtered_stats[date] = stats
-            except ValueError:
-                continue
-
-        # 통계 저장
-        with open(stats_file, 'w', encoding='utf-8') as f:
-            json.dump(filtered_stats, f, indent=2, ensure_ascii=False)
-
-    except Exception as e:
-        logger.error(f"Failed to update cleanup stats: {e}")
-
-
-def main():
-    """메인 함수"""
-    try:
-        # Hook timeout 설정 로드
-        timeout_seconds = load_hook_timeout() / 1000
-        graceful_degradation = get_graceful_degradation()
-
-        # 타임아웃 체크
-        import signal
-        import time
-
-        def timeout_handler(signum, frame):
-            raise TimeoutError("Hook execution timeout")
-
-        signal.signal(signal.SIGALRM, timeout_handler)
-        signal.alarm(int(timeout_seconds))
-
-        try:
-            start_time = time.time()
-
-            # 설정 로드
-            config = load_config()
-
-            # 마지막 정리 날짜 확인
-            last_cleanup = config.get("auto_cleanup", {}).get("last_cleanup")
-            cleanup_days = config.get("auto_cleanup", {}).get("cleanup_days", 7)
-
-            cleanup_stats = {"total_cleaned": 0, "reports_cleaned": 0, "cache_cleaned": 0, "temp_cleaned": 0}
-            report_path = None
-
-            # 정리 필요 시 실행
-            if should_cleanup_today(last_cleanup, cleanup_days):
-                cleanup_stats = cleanup_old_files(config)
-
-                # 마지막 정리 날짜 업데이트
-                config_file = Path(".moai/config.json")
-                if config_file.exists():
-                    with open(config_file, 'r', encoding='utf-8') as f:
-                        config_data = json.load(f)
-
-                    config_data["auto_cleanup"]["last_cleanup"] = datetime.now().strftime("%Y-%m-%d")
-
-                    with open(config_file, 'w', encoding='utf-8') as f:
-                        json.dump(config_data, f, indent=2, ensure_ascii=False)
-
-                # 정리 통계 업데이트
-                update_cleanup_stats(cleanup_stats)
-
-            # 일일 분석 보고서 생성
-            last_analysis = config.get("daily_analysis", {}).get("last_analysis")
-            if should_cleanup_today(last_analysis, 1):  # 매일 실행
-                report_path = generate_daily_analysis(config)
-
-            # 실행 시간 기록
-            execution_time = time.time() - start_time
-
-            # 결과 출력
-            result = {
-                "hook": "session_start__auto_cleanup",
-                "success": True,
-                "execution_time_seconds": round(execution_time, 2),
-                "cleanup_stats": cleanup_stats,
-                "daily_analysis_report": report_path,
-                "timestamp": datetime.now().isoformat()
-            }
-
-            print(json.dumps(result, ensure_ascii=False, indent=2))
-
-        finally:
-            signal.alarm(0)  # 타임아웃 해제
-
-    except TimeoutError as e:
-        # 타임아웃 처리
-        result = {
-            "hook": "session_start__auto_cleanup",
-            "success": False,
-            "error": f"Hook execution timeout: {str(e)}",
-            "graceful_degradation": graceful_degradation,
-            "timestamp": datetime.now().isoformat()
-        }
-
-        if graceful_degradation:
-            result["message"] = "Hook timeout but continuing due to graceful degradation"
-
-        print(json.dumps(result, ensure_ascii=False, indent=2))
-
-    except Exception as e:
->>>>>>> b94bf235
         # 예외 처리
         result = {
             "hook": "session_start__auto_cleanup",
