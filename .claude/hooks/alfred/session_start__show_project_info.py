--- conflicted
+++ resolved
@@ -47,14 +47,14 @@
 
 
 def get_git_info() -> dict[str, Any]:
-    """Get comprehensive git information - optimized for speed"""
+    """Get comprehensive git information"""
     try:
         # Get current branch
         branch = subprocess.run(
             ["git", "branch", "--show-current"],
             capture_output=True,
             text=True,
-            timeout=0.5
+            timeout=3
         ).stdout.strip()
 
         # Get last commit hash and message
@@ -62,7 +62,7 @@
             ["git", "log", "--pretty=format:%h %s", "-1"],
             capture_output=True,
             text=True,
-            timeout=0.5
+            timeout=3
         ).stdout.strip()
 
         # Get commit time (relative)
@@ -70,7 +70,7 @@
             ["git", "log", "--pretty=format:%ar", "-1"],
             capture_output=True,
             text=True,
-            timeout=0.5
+            timeout=3
         ).stdout.strip()
 
         # Get number of changed files
@@ -78,7 +78,7 @@
             ["git", "status", "--porcelain"],
             capture_output=True,
             text=True,
-            timeout=0.5
+            timeout=3
         ).stdout.strip()
         num_changes = len(changes.splitlines()) if changes else 0
 
@@ -100,8 +100,6 @@
 
 def get_test_info() -> dict[str, Any]:
     """Get test coverage and status information
-<<<<<<< HEAD
-=======
 
     NOTE: SessionStart hook must complete quickly (<0.5s).
     Running pytest is too slow (5+ seconds), so we skip it and return unknown status.
@@ -125,37 +123,60 @@
 
         spec_folders = [d for d in specs_dir.iterdir() if d.is_dir() and d.name.startswith("SPEC-")]
         total = len(spec_folders)
->>>>>>> f401ad70
-
-    OPTIMIZATION: Skipped in SessionStart hook to avoid timeout
-    Reason: Running 1112+ tests on every session start (5+ seconds) is inefficient
-    Tests should be run on-demand via /alfred:2-run or explicit pytest commands
-    """
-    return {
-        "coverage": "run-on-demand",
-        "status": "⏭️"
-    }
-
-
+
+        # Simple completion check - look for spec.md files
+        completed = sum(1 for folder in spec_folders if (folder / "spec.md").exists())
+
+        percentage = (completed / total * 100) if total > 0 else 0
+
+        return {
+            "completed": completed,
+            "total": total,
+            "percentage": round(percentage, 0)
+        }
+
+    except Exception:
+        return {"completed": 0, "total": 0, "percentage": 0}
+
+
+def calculate_risk(git_info: dict, spec_progress: dict, test_info: dict) -> str:
+    """Calculate overall project risk level"""
+    risk_score = 0
+
+    # Git changes contribute to risk
+    if git_info["changes"] > 20:
+        risk_score += 10
+    elif git_info["changes"] > 10:
+        risk_score += 5
+
+    # SPEC progress contributes to risk
+    if spec_progress["percentage"] < 50:
+        risk_score += 15
+    elif spec_progress["percentage"] < 80:
+        risk_score += 8
+
+    # Test status contributes to risk
+    if test_info["status"] != "✅":
+        risk_score += 12
+    elif test_info["coverage"] == "unknown":
+        risk_score += 5
+
+    # Determine risk level
+    if risk_score >= 20:
+        return "HIGH"
+    elif risk_score >= 10:
+        return "MEDIUM"
+    else:
+        return "LOW"
 
 
 def format_session_output() -> str:
-    """Format minimal session start output (optimized for speed)
-
-    Only includes essential Git information + version.
-    Removed slow operations:
-    - SPEC progress scan
-    - Risk calculation
-    - Test coverage check
-    """
-    # Gather minimal information (fast)
+    """Format the complete session start output"""
+    # Gather information
     git_info = get_git_info()
-<<<<<<< HEAD
-=======
     spec_progress = get_spec_progress()
->>>>>>> f401ad70
-
-    # Get MoAI version from config (fast, single file read)
+
+    # Get MoAI version from config if available
     moai_version = "unknown"
     try:
         config_path = Path.cwd() / ".moai" / "config.json"
@@ -165,20 +186,14 @@
     except Exception:
         pass
 
-    # Format minimal output
+    # Format output
     output = [
-<<<<<<< HEAD
-        f"🗿 Version: {moai_version} | 🌿 {git_info['branch']} ({git_info['branch'][:4] if git_info['branch'] != 'unknown' else 'unknown'})",
-        f"📝 Changes: {git_info['changes']}",
-        f"📌 {git_info['last_commit']} ({git_info['commit_time']})"
-=======
         "🚀 MoAI-ADK Session Started",
         "",
         f"🗿 Version: {moai_version} | 🌿 {git_info['branch']}",
         f"📝 Changes: {git_info['changes']}",
         f"📋 SPEC Progress: {spec_progress['completed']}/{spec_progress['total']} ({spec_progress['percentage']}%)",
         f"🔨 Last: {git_info['last_commit']} ({git_info['commit_time']})"
->>>>>>> f401ad70
     ]
 
     return "\n".join(output)
@@ -198,8 +213,8 @@
         0: Success
         1: Error (timeout, JSON parse failure, handler exception)
     """
-    # Set 2-second timeout (optimized after removing pytest execution)
-    timeout = CrossPlatformTimeout(2)
+    # Set 5-second timeout
+    timeout = CrossPlatformTimeout(5)
     timeout.start()
 
     try:
@@ -226,7 +241,7 @@
             "systemMessage": "⚠️ Session start timeout - continuing without project info",
         }
         print(json.dumps(timeout_response))
-        print("SessionStart hook timeout after 2 seconds", file=sys.stderr)
+        print("SessionStart hook timeout after 5 seconds", file=sys.stderr)
         sys.exit(1)
 
     except json.JSONDecodeError as e:
