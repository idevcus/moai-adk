#!/usr/bin/env python3
"""Project metadata utilities

Project information inquiry (language, Git, SPEC progress, etc.)
"""

import json
import signal
import socket
import subprocess
from contextlib import contextmanager
from pathlib import Path
from typing import Any

# Cache directory for version check results
CACHE_DIR_NAME = ".moai/cache"


class TimeoutError(Exception):
    """Signal-based timeout exception"""
    pass


@contextmanager
def timeout_handler(seconds: int):
    """Hard timeout using SIGALRM (works on Unix systems including macOS)

    This uses kernel-level signal to interrupt ANY blocking operation,
    even if subprocess.run() timeout fails on macOS.

    Args:
        seconds: Timeout duration in seconds

    Raises:
        TimeoutError: If operation exceeds timeout
    """
    def _handle_timeout(signum, frame):
        raise TimeoutError(f"Operation timed out after {seconds} seconds")

    # Set the signal handler
    old_handler = signal.signal(signal.SIGALRM, _handle_timeout)
    signal.alarm(seconds)
    try:
        yield
    finally:
        signal.alarm(0)  # Disable alarm
        signal.signal(signal.SIGALRM, old_handler)


def detect_language(cwd: str) -> str:
    """Detect project language (supports 20 items languages)

    Browse the File system to detect your project's main development language.
    First, check configuration files such as pyproject.toml and tsconfig.json.
    Apply TypeScript first principles (if tsconfig.json exists).

    Args:
        cwd: Project root directory path (both absolute and relative paths are possible)

    Returns:
        Detected language name (lowercase). If detection fails, "Unknown Language" is returned.
        Supported languages: python, typescript, javascript, java, go, rust,
                  dart, swift, kotlin, php, ruby, elixir, scala,
                  clojure, cpp, c, csharp, haskell, shell, lua

    Examples:
        >>> detect_language("/path/to/python/project")
        'python'
        >>> detect_language("/path/to/typescript/project")
        'typescript'
        >>> detect_language("/path/to/unknown/project")
        'Unknown Language'

    TDD History:
        - RED: Write a 21 items language detection test (20 items language + 1 items unknown)
        - GREEN: 20 items language + unknown implementation, all tests passed
        - REFACTOR: Optimize file inspection order, apply TypeScript priority principle
    """
    cwd_path = Path(cwd)

    # Language detection mapping
    language_files = {
        "pyproject.toml": "python",
        "tsconfig.json": "typescript",
        "package.json": "javascript",
        "pom.xml": "java",
        "go.mod": "go",
        "Cargo.toml": "rust",
        "pubspec.yaml": "dart",
        "Package.swift": "swift",
        "build.gradle.kts": "kotlin",
        "composer.json": "php",
        "Gemfile": "ruby",
        "mix.exs": "elixir",
        "build.sbt": "scala",
        "project.clj": "clojure",
        "CMakeLists.txt": "cpp",
        "Makefile": "c",
    }

    # Check standard language files
    for file_name, language in language_files.items():
        if (cwd_path / file_name).exists():
            # Special handling for package.json - prefer typescript if tsconfig exists
            if file_name == "package.json" and (cwd_path / "tsconfig.json").exists():
                return "typescript"
            return language

    # Check for C# project files (*.csproj)
    if any(cwd_path.glob("*.csproj")):
        return "csharp"

    # Check for Haskell project files (*.cabal)
    if any(cwd_path.glob("*.cabal")):
        return "haskell"

    # Check for Shell scripts (*.sh)
    if any(cwd_path.glob("*.sh")):
        return "shell"

    # Check for Lua files (*.lua)
    if any(cwd_path.glob("*.lua")):
        return "lua"

    return "Unknown Language"


def _run_git_command(args: list[str], cwd: str, timeout: int = 2) -> str:
    """Git command execution with HARD timeout protection

    Safely execute Git commands and return output.
    Uses SIGALRM (kernel-level interrupt) to handle macOS subprocess timeout bug.
    Eliminates code duplication and provides consistent error handling.

    Args:
        args: Git command argument list (git adds automatically)
        cwd: Execution directory path
        timeout: Timeout (seconds, default 2 seconds)

    Returns:
        Git command output (stdout, removing leading and trailing spaces)

    Raises:
        subprocess.TimeoutExpired: Timeout exceeded (via TimeoutError)
        subprocess.CalledProcessError: Git command failed

    Examples:
        >>> _run_git_command(["branch", "--show-current"], ".")
        'main'

    TDD History:
        - RED: Git command hang scenario test
        - GREEN: SIGALRM-based timeout implementation
        - REFACTOR: Exception conversion to subprocess.TimeoutExpired
    """
    try:
        with timeout_handler(timeout):
            result = subprocess.run(
                ["git"] + args,
                cwd=cwd,
                capture_output=True,
                text=True,
                check=False,  # Don't raise on non-zero exit - we'll check manually
            )

            # Check exit code manually
            if result.returncode != 0:
                raise subprocess.CalledProcessError(
                    result.returncode, ["git"] + args, result.stdout, result.stderr
                )

            return result.stdout.strip()

    except TimeoutError:
        # Convert to subprocess.TimeoutExpired for consistent error handling
        raise subprocess.TimeoutExpired(["git"] + args, timeout)


def get_git_info(cwd: str) -> dict[str, Any]:
    """Gather Git repository information

    View the current status of a Git repository.
    Returns the branch name, commit hash, number of changes, and last commit message.
    If it is not a Git repository, it returns an empty dictionary.

    Args:
        cwd: Project root directory path

    Returns:
        Git information dictionary. Includes the following keys:
        - branch: Current branch name (str)
        - commit: Current commit hash (str, full hash)
        - changes: Number of changed files (int, staged + unstaged)
        - last_commit: Last commit message (str, subject only)

        Empty dictionary {} if it is not a Git repository or the query fails.

    Examples:
        >>> get_git_info("/path/to/git/repo")
        {'branch': 'main', 'commit': 'abc123...', 'changes': 3, 'last_commit': 'Fix bug'}
        >>> get_git_info("/path/to/non-git")
        {}

    Notes:
        - Timeout: 2 seconds for each Git command
        - Security: Safe execution with subprocess.run(shell=False)
        - Error handling: Returns an empty dictionary in case of all exceptions
        - Commit message limited to 50 characters for display purposes

    TDD History:
        - RED: 3 items scenario test (Git repo, non-Git, error)
        - GREEN: Implementation of subprocess-based Git command execution
        - REFACTOR: Add timeout (2 seconds), strengthen exception handling, remove duplicates with helper function
        - UPDATE: Added last_commit message field for SessionStart display
    """
    try:
        # Check if it's a git repository
        _run_git_command(["rev-parse", "--git-dir"], cwd)

        # Get branch name, commit hash, and changes
        branch = _run_git_command(["branch", "--show-current"], cwd)
        commit = _run_git_command(["rev-parse", "HEAD"], cwd)
        status_output = _run_git_command(["status", "--short"], cwd)
        changes = len([line for line in status_output.splitlines() if line])

        # Get last commit message (subject only, limited to 50 chars)
        last_commit = _run_git_command(["log", "-1", "--format=%s"], cwd)
        if len(last_commit) > 50:
            last_commit = last_commit[:47] + "..."

        return {
            "branch": branch,
            "commit": commit,
            "changes": changes,
            "last_commit": last_commit,
        }

    except (subprocess.TimeoutExpired, subprocess.CalledProcessError, FileNotFoundError):
        return {}


def count_specs(cwd: str) -> dict[str, int]:
    """SPEC File count and progress calculation

    Browse the .moai/specs/ directory to find the number of SPEC Files and
    Counts the number of SPECs with status: completed.

    Args:
        cwd: Project root directory path

    Returns:
        SPEC progress dictionary. Includes the following keys:
        - completed: Number of completed SPECs (int)
        - total: total number of SPECs (int)
        - percentage: completion percentage (int, 0~100)

        All 0 if .moai/specs/ directory does not exist

    Examples:
        >>> count_specs("/path/to/project")
        {'completed': 2, 'total': 5, 'percentage': 40}
        >>> count_specs("/path/to/no-specs")
        {'completed': 0, 'total': 0, 'percentage': 0}

    Notes:
        - SPEC File Location: .moai/specs/SPEC-{ID}/spec.md
        - Completion condition: Include “status: completed” in YAML front matter
        - If parsing fails, the SPEC is considered incomplete.

    TDD History:
        - RED: 5 items scenario test (0/0, 2/5, 5/5, no directory, parsing error)
        - GREEN: SPEC search with Path.iterdir(), YAML parsing implementation
        - REFACTOR: Strengthened exception handling, improved percentage calculation safety
    """
    specs_dir = Path(cwd) / ".moai" / "specs"

    if not specs_dir.exists():
        return {"completed": 0, "total": 0, "percentage": 0}

    completed = 0
    total = 0

    for spec_dir in specs_dir.iterdir():
        if not spec_dir.is_dir() or not spec_dir.name.startswith("SPEC-"):
            continue

        spec_file = spec_dir / "spec.md"
        if not spec_file.exists():
            continue

        total += 1

        # Parse YAML front matter
        try:
            content = spec_file.read_text()
            if content.startswith("---"):
                yaml_end = content.find("---", 3)
                if yaml_end > 0:
                    yaml_content = content[3:yaml_end]
                    if "status: completed" in yaml_content:
                        completed += 1
        except (OSError, UnicodeDecodeError):
            # File read failure or encoding error - considered incomplete
            pass

    percentage = int(completed / total * 100) if total > 0 else 0

    return {
        "completed": completed,
        "total": total,
        "percentage": percentage,
    }


def get_project_language(cwd: str) -> str:
    """Determine the primary project language (prefers config.json).

    Args:
        cwd: Project root directory.

    Returns:
        Language string in lower-case.

    Notes:
        - Reads ``.moai/config.json`` first for a quick answer.
        - Falls back to ``detect_language`` if configuration is missing.
    """
    config_path = Path(cwd) / ".moai" / "config.json"
    if config_path.exists():
        try:
            config = json.loads(config_path.read_text())
            lang = config.get("language", "")
            if lang:
                return lang
        except (OSError, json.JSONDecodeError):
            # Fall back to detection on parse errors
            pass

    # Fall back to the original language detection routine
    return detect_language(cwd)


# @CODE:CONFIG-INTEGRATION-001
def get_version_check_config(cwd: str) -> dict[str, Any]:
    """Read version check configuration from .moai/config.json
<<<<<<< HEAD

    Returns version check settings with sensible defaults.
    Supports frequency-based cache TTL configuration.

    Args:
        cwd: Project root directory path

    Returns:
        dict with keys:
            - "enabled": Boolean (default: True)
            - "frequency": "always" | "daily" | "weekly" | "never" (default: "daily")
            - "cache_ttl_hours": TTL in hours based on frequency

    Frequency to TTL mapping:
        - "always": 0 hours (no caching)
        - "daily": 24 hours
        - "weekly": 168 hours (7 days)
        - "never": infinity (never check)

    TDD History:
        - RED: 8 test scenarios (defaults, custom, disabled, TTL, etc.)
        - GREEN: Minimal config reading with defaults
        - REFACTOR: Add validation and error handling
    """
    # TTL mapping by frequency
    TTL_BY_FREQUENCY = {
        "always": 0,
        "daily": 24,
        "weekly": 168,
        "never": float('inf')
    }

    # Default configuration
    defaults = {
        "enabled": True,
        "frequency": "daily",
        "cache_ttl_hours": 24
    }

    config_path = Path(cwd) / ".moai" / "config.json"
    if not config_path.exists():
        return defaults

    try:
        config = json.loads(config_path.read_text())

        # Extract moai.version_check section
        moai_config = config.get("moai", {})
        version_check_config = moai_config.get("version_check", {})

        # Read enabled flag (default: True)
        enabled = version_check_config.get("enabled", defaults["enabled"])

        # Read frequency (default: "daily")
        frequency = moai_config.get("update_check_frequency", defaults["frequency"])

        # Validate frequency
        if frequency not in TTL_BY_FREQUENCY:
            frequency = defaults["frequency"]

        # Calculate TTL from frequency
        cache_ttl_hours = TTL_BY_FREQUENCY[frequency]

        # Allow explicit cache_ttl_hours override
        if "cache_ttl_hours" in version_check_config:
            cache_ttl_hours = version_check_config["cache_ttl_hours"]

        return {
            "enabled": enabled,
            "frequency": frequency,
            "cache_ttl_hours": cache_ttl_hours
        }

    except (OSError, json.JSONDecodeError, KeyError):
        # Config read or parse error - return defaults
        return defaults


# @CODE:NETWORK-DETECT-001
def is_network_available(timeout_seconds: float = 0.1) -> bool:
    """Quick network availability check using socket.

    Does NOT check PyPI specifically, just basic connectivity.
    Returns immediately on success (< 50ms typically).
    Returns False on any error without raising exceptions.

    Args:
        timeout_seconds: Socket timeout in seconds (default 0.1s)

    Returns:
        True if network appears available, False otherwise

    Examples:
        >>> is_network_available()
        True  # Network is available
        >>> is_network_available(timeout_seconds=0.001)
        False  # Timeout too short, returns False

    TDD History:
        - RED: 3 test scenarios (success, failure, timeout)
        - GREEN: Minimal socket.create_connection implementation
        - REFACTOR: Add error handling for all exception types
    """
    try:
        # Try connecting to Google's public DNS server (8.8.8.8:53)
        # This is a reliable host that's typically reachable
        connection = socket.create_connection(("8.8.8.8", 53), timeout=timeout_seconds)
        connection.close()
        return True
    except (socket.timeout, OSError, Exception):
        # Any connection error means network is unavailable
        # This includes: timeout, connection refused, network unreachable, etc.
        return False


# @CODE:VERSION-DETECT-MAJOR-001
def is_major_version_change(current: str, latest: str) -> bool:
    """Detect if version change is a major version bump.

    A major version change is when the first (major) component increases:
    - 0.8.1 → 1.0.0: True (0 → 1)
    - 1.2.3 → 2.0.0: True (1 → 2)
    - 0.8.1 → 0.9.0: False (0 → 0, minor changed)
    - 1.2.3 → 1.3.0: False (1 → 1)

    Args:
        current: Current version string (e.g., "0.8.1")
        latest: Latest version string (e.g., "1.0.0")

    Returns:
        True if major version increased, False otherwise

    Examples:
        >>> is_major_version_change("0.8.1", "1.0.0")
        True
        >>> is_major_version_change("0.8.1", "0.9.0")
        False
        >>> is_major_version_change("dev", "1.0.0")
        False  # Invalid versions return False

    TDD History:
        - RED: 4 test scenarios (0→1, 1→2, minor, invalid)
        - GREEN: Minimal version parsing and comparison
        - REFACTOR: Improve error handling for invalid versions
    """
    try:
        # Parse version strings into integer components
        current_parts = [int(x) for x in current.split(".")]
        latest_parts = [int(x) for x in latest.split(".")]

        # Compare major version (first component)
        if len(current_parts) >= 1 and len(latest_parts) >= 1:
            return latest_parts[0] > current_parts[0]

        # If parsing succeeds but empty, no major change
        return False

=======

    Returns version check settings with sensible defaults.
    Supports frequency-based cache TTL configuration.

    Args:
        cwd: Project root directory path

    Returns:
        dict with keys:
            - "enabled": Boolean (default: True)
            - "frequency": "always" | "daily" | "weekly" | "never" (default: "daily")
            - "cache_ttl_hours": TTL in hours based on frequency

    Frequency to TTL mapping:
        - "always": 0 hours (no caching)
        - "daily": 24 hours
        - "weekly": 168 hours (7 days)
        - "never": infinity (never check)

    TDD History:
        - RED: 8 test scenarios (defaults, custom, disabled, TTL, etc.)
        - GREEN: Minimal config reading with defaults
        - REFACTOR: Add validation and error handling
    """
    # TTL mapping by frequency
    TTL_BY_FREQUENCY = {
        "always": 0,
        "daily": 24,
        "weekly": 168,
        "never": float('inf')
    }

    # Default configuration
    defaults = {
        "enabled": True,
        "frequency": "daily",
        "cache_ttl_hours": 24
    }

    config_path = Path(cwd) / ".moai" / "config.json"
    if not config_path.exists():
        return defaults

    try:
        config = json.loads(config_path.read_text())

        # Extract moai.version_check section
        moai_config = config.get("moai", {})
        version_check_config = moai_config.get("version_check", {})

        # Read enabled flag (default: True)
        enabled = version_check_config.get("enabled", defaults["enabled"])

        # Read frequency (default: "daily")
        frequency = moai_config.get("update_check_frequency", defaults["frequency"])

        # Validate frequency
        if frequency not in TTL_BY_FREQUENCY:
            frequency = defaults["frequency"]

        # Calculate TTL from frequency
        cache_ttl_hours = TTL_BY_FREQUENCY[frequency]

        # Allow explicit cache_ttl_hours override
        if "cache_ttl_hours" in version_check_config:
            cache_ttl_hours = version_check_config["cache_ttl_hours"]

        return {
            "enabled": enabled,
            "frequency": frequency,
            "cache_ttl_hours": cache_ttl_hours
        }

    except (OSError, json.JSONDecodeError, KeyError):
        # Config read or parse error - return defaults
        return defaults


# @CODE:NETWORK-DETECT-001
def is_network_available(timeout_seconds: float = 0.1) -> bool:
    """Quick network availability check using socket.

    Does NOT check PyPI specifically, just basic connectivity.
    Returns immediately on success (< 50ms typically).
    Returns False on any error without raising exceptions.

    Args:
        timeout_seconds: Socket timeout in seconds (default 0.1s)

    Returns:
        True if network appears available, False otherwise

    Examples:
        >>> is_network_available()
        True  # Network is available
        >>> is_network_available(timeout_seconds=0.001)
        False  # Timeout too short, returns False

    TDD History:
        - RED: 3 test scenarios (success, failure, timeout)
        - GREEN: Minimal socket.create_connection implementation
        - REFACTOR: Add error handling for all exception types
    """
    try:
        # Try connecting to Google's public DNS server (8.8.8.8:53)
        # This is a reliable host that's typically reachable
        connection = socket.create_connection(("8.8.8.8", 53), timeout=timeout_seconds)
        connection.close()
        return True
    except (socket.timeout, OSError, Exception):
        # Any connection error means network is unavailable
        # This includes: timeout, connection refused, network unreachable, etc.
        return False


# @CODE:VERSION-DETECT-MAJOR-001
def is_major_version_change(current: str, latest: str) -> bool:
    """Detect if version change is a major version bump.

    A major version change is when the first (major) component increases:
    - 0.8.1 → 1.0.0: True (0 → 1)
    - 1.2.3 → 2.0.0: True (1 → 2)
    - 0.8.1 → 0.9.0: False (0 → 0, minor changed)
    - 1.2.3 → 1.3.0: False (1 → 1)

    Args:
        current: Current version string (e.g., "0.8.1")
        latest: Latest version string (e.g., "1.0.0")

    Returns:
        True if major version increased, False otherwise

    Examples:
        >>> is_major_version_change("0.8.1", "1.0.0")
        True
        >>> is_major_version_change("0.8.1", "0.9.0")
        False
        >>> is_major_version_change("dev", "1.0.0")
        False  # Invalid versions return False

    TDD History:
        - RED: 4 test scenarios (0→1, 1→2, minor, invalid)
        - GREEN: Minimal version parsing and comparison
        - REFACTOR: Improve error handling for invalid versions
    """
    try:
        # Parse version strings into integer components
        current_parts = [int(x) for x in current.split(".")]
        latest_parts = [int(x) for x in latest.split(".")]

        # Compare major version (first component)
        if len(current_parts) >= 1 and len(latest_parts) >= 1:
            return latest_parts[0] > current_parts[0]

        # If parsing succeeds but empty, no major change
        return False

>>>>>>> 1e13f8de
    except (ValueError, AttributeError, IndexError):
        # Invalid version format - return False (no exception)
        return False


# @CODE:VERSION-CACHE-INTEGRATION-001
def get_package_version_info(cwd: str = ".") -> dict[str, Any]:
    """Check MoAI-ADK current and latest version with caching and offline support.

    Execution flow:
    1. Try to load from cache (< 50ms)
    2. If cache invalid, check network
    3. If network available, query PyPI
    4. If network unavailable, return current version only
    5. Save result to cache for next time

    Args:
        cwd: Project root directory (for cache location)

    Returns:
        dict with keys:
            - "current": Current installed version
            - "latest": Latest version available on PyPI
            - "update_available": Boolean indicating if update is available
            - "upgrade_command": Recommended upgrade command (if update available)
            - "release_notes_url": URL to release notes (Phase 3)
            - "is_major_update": Boolean indicating major version change (Phase 3)

    Note:
        - Cache hit (< 24 hours): Returns in ~20ms, no network access
        - Cache miss + online: Query PyPI (1s timeout), cache result
        - Cache miss + offline: Return current version only (~100ms)
        - Offline + cached: Return from cache in ~20ms

    TDD History:
        - RED: 5 test scenarios (network detection, cache integration, offline mode)
        - GREEN: Integrate VersionCache with network detection
        - REFACTOR: Extract cache directory constant, improve error handling
        - Phase 3: Add release_notes_url and is_major_update fields (@CODE:VERSION-INTEGRATE-FIELDS-001)
    """
    import importlib.util
    import urllib.error
    import urllib.request
    from importlib.metadata import PackageNotFoundError, version

    # Import VersionCache from the same directory (using dynamic import for testing compatibility)
    try:
        version_cache_path = Path(__file__).parent / "version_cache.py"
        spec = importlib.util.spec_from_file_location("version_cache", version_cache_path)
        if spec and spec.loader:
            version_cache_module = importlib.util.module_from_spec(spec)
            spec.loader.exec_module(version_cache_module)
            VersionCache = version_cache_module.VersionCache
        else:
            # Skip caching if module can't be loaded
            VersionCache = None
    except (ImportError, OSError) as e:
        # Graceful degradation: skip caching on import errors
        VersionCache = None

    # 1. Initialize cache (skip if VersionCache couldn't be imported)
    cache_dir = Path(cwd) / CACHE_DIR_NAME
    version_cache = VersionCache(cache_dir) if VersionCache else None

<<<<<<< HEAD
    # 2. Try to load from cache (fast path)
    if version_cache and version_cache.is_valid():
        cached_info = version_cache.load()
        if cached_info:
            # Ensure new fields exist for backward compatibility
            if "release_notes_url" not in cached_info:
                # Add missing fields to old cached data
                cached_info.setdefault("release_notes_url", None)
                cached_info.setdefault("is_major_update", False)
            return cached_info

    # 3. Cache miss - need to query PyPI
=======
    # 2. Get current installed version first (needed for cache validation)
    current_version = "unknown"
    try:
        current_version = version("moai-adk")
    except PackageNotFoundError:
        current_version = "dev"
        # Dev mode - skip cache and return immediately
        return {
            "current": "dev",
            "latest": "unknown",
            "update_available": False,
            "upgrade_command": ""
        }

    # 3. Try to load from cache (fast path with version validation)
    if version_cache and version_cache.is_valid():
        cached_info = version_cache.load()
        if cached_info:
            # Only use cache if the cached version matches current installed version
            # This prevents stale cache when package is upgraded locally
            if cached_info.get("current") == current_version:
                # Ensure new fields exist for backward compatibility
                if "release_notes_url" not in cached_info:
                    # Add missing fields to old cached data
                    cached_info.setdefault("release_notes_url", None)
                    cached_info.setdefault("is_major_update", False)
                return cached_info
            # else: cache is stale (version changed), fall through to re-check

    # 4. Cache miss or stale - need to query PyPI
>>>>>>> 1e13f8de
    result = {
        "current": current_version,
        "latest": "unknown",
        "update_available": False,
        "upgrade_command": ""
    }

    # 5. Check if version check is enabled in config
    config = get_version_check_config(cwd)
    if not config["enabled"]:
        # Version check disabled - return only current version
        return result

    # 6. Check network before PyPI query
    if not is_network_available():
        # Offline mode - return current version only
        return result

<<<<<<< HEAD
    # 4. Check if version check is enabled in config (Phase 4)
    config = get_version_check_config(cwd)
    if not config["enabled"]:
        # Version check disabled - return only current version
        return result

    # 5. Check network before PyPI query
    if not is_network_available():
        # Offline mode - return current version only
        return result

    # 6. Network available - query PyPI
=======
    # 7. Network available - query PyPI
>>>>>>> 1e13f8de
    pypi_data = None
    try:
        with timeout_handler(1):
            url = "https://pypi.org/pypi/moai-adk/json"
            headers = {"Accept": "application/json"}
            req = urllib.request.Request(url, headers=headers)
            with urllib.request.urlopen(req, timeout=0.8) as response:
                pypi_data = json.load(response)
                result["latest"] = pypi_data.get("info", {}).get("version", "unknown")

                # Extract release notes URL from project_urls
                try:
                    project_urls = pypi_data.get("info", {}).get("project_urls", {})
                    release_url = project_urls.get("Changelog", "")
                    if not release_url:
                        # Fallback to GitHub releases URL pattern
                        release_url = f"https://github.com/modu-ai/moai-adk/releases/tag/v{result['latest']}"
                    result["release_notes_url"] = release_url
                except (KeyError, AttributeError, TypeError):
                    result["release_notes_url"] = None

    except (urllib.error.URLError, TimeoutError, Exception):
        # PyPI query failed - return current version
        result["release_notes_url"] = None
        pass

    # 7. Compare versions (simple comparison)
    if result["current"] != "unknown" and result["latest"] != "unknown":
        try:
            # Parse versions for comparison
            current_parts = [int(x) for x in result["current"].split(".")]
            latest_parts = [int(x) for x in result["latest"].split(".")]

            # Pad shorter version with zeros
            max_len = max(len(current_parts), len(latest_parts))
            current_parts.extend([0] * (max_len - len(current_parts)))
            latest_parts.extend([0] * (max_len - len(latest_parts)))

            if latest_parts > current_parts:
                result["update_available"] = True
                result["upgrade_command"] = f"uv pip install --upgrade moai-adk>={result['latest']}"

                # Detect major version change
                result["is_major_update"] = is_major_version_change(result["current"], result["latest"])
            else:
                result["is_major_update"] = False
        except (ValueError, AttributeError):
            # Version parsing failed - skip comparison
            result["is_major_update"] = False
            pass

    # 8. Save result to cache (if caching is available)
    if version_cache:
        version_cache.save(result)

    return result


__all__ = [
    "detect_language",
    "get_git_info",
    "count_specs",
    "get_project_language",
    "get_version_check_config",
    "is_network_available",
    "is_major_version_change",
    "get_package_version_info",
]<|MERGE_RESOLUTION|>--- conflicted
+++ resolved
@@ -343,7 +343,6 @@
 # @CODE:CONFIG-INTEGRATION-001
 def get_version_check_config(cwd: str) -> dict[str, Any]:
     """Read version check configuration from .moai/config.json
-<<<<<<< HEAD
 
     Returns version check settings with sensible defaults.
     Supports frequency-based cache TTL configuration.
@@ -501,165 +500,6 @@
         # If parsing succeeds but empty, no major change
         return False
 
-=======
-
-    Returns version check settings with sensible defaults.
-    Supports frequency-based cache TTL configuration.
-
-    Args:
-        cwd: Project root directory path
-
-    Returns:
-        dict with keys:
-            - "enabled": Boolean (default: True)
-            - "frequency": "always" | "daily" | "weekly" | "never" (default: "daily")
-            - "cache_ttl_hours": TTL in hours based on frequency
-
-    Frequency to TTL mapping:
-        - "always": 0 hours (no caching)
-        - "daily": 24 hours
-        - "weekly": 168 hours (7 days)
-        - "never": infinity (never check)
-
-    TDD History:
-        - RED: 8 test scenarios (defaults, custom, disabled, TTL, etc.)
-        - GREEN: Minimal config reading with defaults
-        - REFACTOR: Add validation and error handling
-    """
-    # TTL mapping by frequency
-    TTL_BY_FREQUENCY = {
-        "always": 0,
-        "daily": 24,
-        "weekly": 168,
-        "never": float('inf')
-    }
-
-    # Default configuration
-    defaults = {
-        "enabled": True,
-        "frequency": "daily",
-        "cache_ttl_hours": 24
-    }
-
-    config_path = Path(cwd) / ".moai" / "config.json"
-    if not config_path.exists():
-        return defaults
-
-    try:
-        config = json.loads(config_path.read_text())
-
-        # Extract moai.version_check section
-        moai_config = config.get("moai", {})
-        version_check_config = moai_config.get("version_check", {})
-
-        # Read enabled flag (default: True)
-        enabled = version_check_config.get("enabled", defaults["enabled"])
-
-        # Read frequency (default: "daily")
-        frequency = moai_config.get("update_check_frequency", defaults["frequency"])
-
-        # Validate frequency
-        if frequency not in TTL_BY_FREQUENCY:
-            frequency = defaults["frequency"]
-
-        # Calculate TTL from frequency
-        cache_ttl_hours = TTL_BY_FREQUENCY[frequency]
-
-        # Allow explicit cache_ttl_hours override
-        if "cache_ttl_hours" in version_check_config:
-            cache_ttl_hours = version_check_config["cache_ttl_hours"]
-
-        return {
-            "enabled": enabled,
-            "frequency": frequency,
-            "cache_ttl_hours": cache_ttl_hours
-        }
-
-    except (OSError, json.JSONDecodeError, KeyError):
-        # Config read or parse error - return defaults
-        return defaults
-
-
-# @CODE:NETWORK-DETECT-001
-def is_network_available(timeout_seconds: float = 0.1) -> bool:
-    """Quick network availability check using socket.
-
-    Does NOT check PyPI specifically, just basic connectivity.
-    Returns immediately on success (< 50ms typically).
-    Returns False on any error without raising exceptions.
-
-    Args:
-        timeout_seconds: Socket timeout in seconds (default 0.1s)
-
-    Returns:
-        True if network appears available, False otherwise
-
-    Examples:
-        >>> is_network_available()
-        True  # Network is available
-        >>> is_network_available(timeout_seconds=0.001)
-        False  # Timeout too short, returns False
-
-    TDD History:
-        - RED: 3 test scenarios (success, failure, timeout)
-        - GREEN: Minimal socket.create_connection implementation
-        - REFACTOR: Add error handling for all exception types
-    """
-    try:
-        # Try connecting to Google's public DNS server (8.8.8.8:53)
-        # This is a reliable host that's typically reachable
-        connection = socket.create_connection(("8.8.8.8", 53), timeout=timeout_seconds)
-        connection.close()
-        return True
-    except (socket.timeout, OSError, Exception):
-        # Any connection error means network is unavailable
-        # This includes: timeout, connection refused, network unreachable, etc.
-        return False
-
-
-# @CODE:VERSION-DETECT-MAJOR-001
-def is_major_version_change(current: str, latest: str) -> bool:
-    """Detect if version change is a major version bump.
-
-    A major version change is when the first (major) component increases:
-    - 0.8.1 → 1.0.0: True (0 → 1)
-    - 1.2.3 → 2.0.0: True (1 → 2)
-    - 0.8.1 → 0.9.0: False (0 → 0, minor changed)
-    - 1.2.3 → 1.3.0: False (1 → 1)
-
-    Args:
-        current: Current version string (e.g., "0.8.1")
-        latest: Latest version string (e.g., "1.0.0")
-
-    Returns:
-        True if major version increased, False otherwise
-
-    Examples:
-        >>> is_major_version_change("0.8.1", "1.0.0")
-        True
-        >>> is_major_version_change("0.8.1", "0.9.0")
-        False
-        >>> is_major_version_change("dev", "1.0.0")
-        False  # Invalid versions return False
-
-    TDD History:
-        - RED: 4 test scenarios (0→1, 1→2, minor, invalid)
-        - GREEN: Minimal version parsing and comparison
-        - REFACTOR: Improve error handling for invalid versions
-    """
-    try:
-        # Parse version strings into integer components
-        current_parts = [int(x) for x in current.split(".")]
-        latest_parts = [int(x) for x in latest.split(".")]
-
-        # Compare major version (first component)
-        if len(current_parts) >= 1 and len(latest_parts) >= 1:
-            return latest_parts[0] > current_parts[0]
-
-        # If parsing succeeds but empty, no major change
-        return False
-
->>>>>>> 1e13f8de
     except (ValueError, AttributeError, IndexError):
         # Invalid version format - return False (no exception)
         return False
@@ -724,20 +564,6 @@
     cache_dir = Path(cwd) / CACHE_DIR_NAME
     version_cache = VersionCache(cache_dir) if VersionCache else None
 
-<<<<<<< HEAD
-    # 2. Try to load from cache (fast path)
-    if version_cache and version_cache.is_valid():
-        cached_info = version_cache.load()
-        if cached_info:
-            # Ensure new fields exist for backward compatibility
-            if "release_notes_url" not in cached_info:
-                # Add missing fields to old cached data
-                cached_info.setdefault("release_notes_url", None)
-                cached_info.setdefault("is_major_update", False)
-            return cached_info
-
-    # 3. Cache miss - need to query PyPI
-=======
     # 2. Get current installed version first (needed for cache validation)
     current_version = "unknown"
     try:
@@ -768,7 +594,6 @@
             # else: cache is stale (version changed), fall through to re-check
 
     # 4. Cache miss or stale - need to query PyPI
->>>>>>> 1e13f8de
     result = {
         "current": current_version,
         "latest": "unknown",
@@ -787,22 +612,7 @@
         # Offline mode - return current version only
         return result
 
-<<<<<<< HEAD
-    # 4. Check if version check is enabled in config (Phase 4)
-    config = get_version_check_config(cwd)
-    if not config["enabled"]:
-        # Version check disabled - return only current version
-        return result
-
-    # 5. Check network before PyPI query
-    if not is_network_available():
-        # Offline mode - return current version only
-        return result
-
-    # 6. Network available - query PyPI
-=======
     # 7. Network available - query PyPI
->>>>>>> 1e13f8de
     pypi_data = None
     try:
         with timeout_handler(1):
