--- conflicted
+++ resolved
@@ -2,11 +2,8 @@
   "permissions": {
     "allow": [
       "mcp__sequential-thinking__sequentialthinking",
-<<<<<<< HEAD
-      "Skill(moai-alfred-agent-guide)"
-=======
+      "Skill(moai-alfred-agent-guide)",
       "Bash(xargs:*)"
->>>>>>> c4d9878f
     ],
     "deny": [],
     "ask": []
