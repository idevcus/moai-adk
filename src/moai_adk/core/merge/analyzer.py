"""Claude Code Headless-based Merge Analyzer

Analyzes template merge differences using Claude Code headless mode
for intelligent backup vs new template comparison and recommendations.
"""

import json
import re
import subprocess
from difflib import unified_diff
from pathlib import Path
from typing import Any

import click
from rich.console import Console
from rich.live import Live
from rich.spinner import Spinner
from rich.table import Table
from rich.panel import Panel # Added for rich.Panel

console = Console()


class MergeAnalyzer:
    """
    Intelligent merge analyzer using Claude Code
    
    Analyzes the differences between the user's current project and the new template,
    and suggests an optimal merge strategy.
    """

    # List of key files to analyze
    ANALYZED_FILES = [
        "CLAUDE.md",
        ".claude/settings.json",
        ".moai/config/config.json",
        ".gitignore",
    ]

<<<<<<< HEAD
    # Claude headless execution settings
    CLAUDE_TIMEOUT = 120  # Max 2 minutes
    CLAUDE_MODEL = "claude-sonnet-4-5-20250929"  # Latest Sonnet
    CLAUDE_TOOLS = ["Read", "Glob", "Grep"]  # Read-only
=======
    # Claude headless 실행 설정
    CLAUDE_TIMEOUT = 120  # 최대 2분
    CLAUDE_MODEL = "claude-haiku-4-5-20251001"  # 최신 Haiku (비용 최적화)
    CLAUDE_TOOLS = ["Read", "Glob", "Grep"]  # 읽기 전용
>>>>>>> fd42a266

    def __init__(self, project_path: Path):
        """Initialize analyzer with project path."""
        self.project_path = project_path

    def analyze_merge(
        self, backup_path: Path, template_path: Path
    ) -> dict[str, Any]:
        """
        Analyze merge conflicts and suggest strategy
        
        Args:
            backup_path: Path to the current project (backup)
            template_path: Path to the new template
            
        Returns:
            Analysis result dictionary
                - files: List of changes per file
                - safe_to_auto_merge: Whether auto-merge is safe
                - user_action_required: Whether user intervention is needed
                - summary: Overall summary
                - error: Error message (if any)
        """
        # 1. Collect files to compare
        diff_files = self._collect_diff_files(backup_path, template_path)
        diff_summary = self._format_diff_summary(diff_files) # Prepare diff summary for prompt

        # 2. Generate Claude headless prompt
        prompt = self._create_analysis_prompt(diff_summary)

        # 3. Execute Claude Code headless (show spinner)
        spinner = Spinner("dots", text="[cyan]Claude Code analysis in progress...[/cyan]")

        try:
            with Live(spinner, refresh_per_second=12):
                # Use headless mode to get JSON output
                cmd = [
                    "claude",
                    "code",
                    "--print",  # Output to stdout
                    prompt
                ]
                result = subprocess.run(
                    cmd,
                    capture_output=True,
                    text=True,
                    timeout=self.CLAUDE_TIMEOUT,
                )

            output = result.stdout # Capture output for parsing

            if result.returncode == 0:
                # 4. Parse result
                try:
                    # Find JSON block
                    json_match = re.search(r'```json\s*({.*?})\s*```', output, re.DOTALL)
                    if json_match:
                        analysis_json = json_match.group(1)
                        analysis_result = json.loads(analysis_json)
                    else:
                        # If no JSON block, try parsing the whole output
                        analysis_result = json.loads(output)

                    console.print("[green]✅ Analysis complete[/green]")
                    return analysis_result
                except json.JSONDecodeError as e:
                    console.print(
                        f"[yellow]⚠️  Claude response parsing error: {e}[/yellow]"
                    )
                    # Fallback if JSON parsing fails
                    return {
                        "summary": "Failed to parse analysis result from Claude.",
                        "risk_level": "high",
                        "conflicts": [],
                        "recommendation": "manual",
                        "error": str(e),
                        "raw_output": output # Include raw output for debugging
                    }
            else:
                console.print(
                    f"[yellow]⚠️  Claude execution error: {result.stderr[:200]}[/yellow]"
                )
                return self._fallback_analysis(
                    backup_path, template_path, diff_files
                )

        except subprocess.TimeoutExpired:
            console.print(
                "[yellow]⚠️  Claude analysis timeout (exceeded 120 seconds)[/yellow]"
            )
            return self._fallback_analysis(
                backup_path, template_path, diff_files
            )
        except FileNotFoundError:
            console.print(
                "[red]❌ Claude Code not found.[/red]"
            )
            console.print(
                "[cyan]   Install Claude Code: https://claude.com/claude-code[/cyan]"
            )
            return self._fallback_analysis(
                backup_path, template_path, diff_files
            )

    def ask_user_confirmation(self, analysis: dict[str, Any]) -> bool:
        """Display analysis results and request user confirmation

        Args:
            analysis: Result from analyze_merge()

        Returns:
            True: Proceed, False: Cancel
        """
        # 1. Display analysis results
        self._display_analysis(analysis)

        # 2. User confirmation
        if analysis.get("user_action_required", False):
            console.print(
                "\n⚠️  User intervention is required. Please review the following:",
                style="warning",
            )
            for file_info in analysis.get("files", []):
                if file_info.get("conflict_severity") in ["medium", "high"]:
                    console.print(
                        f"   • {file_info['filename']}: {file_info.get('note', '')}",
                    )

        # 3. Confirmation prompt
        proceed = click.confirm(
            "\nProceed with merge?",
            default=analysis.get("safe_to_auto_merge", False),
        )

        return proceed

    def _collect_diff_files(
        self, backup_path: Path, template_path: Path
    ) -> dict[str, dict[str, Any]]:
        """Collect differing files between backup and template

        Returns:
            Dictionary of diff information per file
        """
        diff_files = {}

        for file_name in self.ANALYZED_FILES:
            backup_file = backup_path / file_name
            template_file = template_path / file_name

            if not backup_file.exists() and not template_file.exists():
                continue

            diff_info = {
                "backup_exists": backup_file.exists(),
                "template_exists": template_file.exists(),
                "has_diff": False,
                "diff_lines": 0,
            }

            if backup_file.exists() and template_file.exists():
                backup_content = backup_file.read_text(encoding="utf-8")
                template_content = template_file.read_text(encoding="utf-8")

                if backup_content != template_content:
                    diff = list(
                        unified_diff(
                            backup_content.splitlines(),
                            template_content.splitlines(),
                            lineterm="",
                        )
                    )
                    diff_info["has_diff"] = True
                    diff_info["diff_lines"] = len(diff)

            diff_files[file_name] = diff_info

        return diff_files

    def _create_analysis_prompt(
        self,
        diff_summary: str,
    ) -> str:
        """
        Generate prompt for Claude Code
        """
        return f"""
You are an expert in project file merging.
Analyze the differences between the current project and the new template to suggest a merge strategy.

Diff summary:
{diff_summary}

Please analyze in the following format and output ONLY JSON:

{{
  "summary": "Brief summary of changes (1-2 sentences)",
  "risk_level": "low|medium|high",
  "conflicts": [
    {{
      "file": "File path",
      "type": "modify|delete|create",
      "description": "Description of change",
      "recommendation": "keep_current|use_template|merge"
    }}
  ],
  "recommendation": "auto|manual"
}}

"risk_level" criteria:
- low: Only new files added or simple config changes
- medium: Code logic changes or config structure changes
- high: User custom code deletion risk or complex conflicts

"recommendation" criteria:
- auto: Low risk, safe to overwrite
- manual: High risk, user verification needed
"""

    def _display_analysis(self, analysis: dict[str, Any]) -> None:
        """
        Display analysis result to user
        """
        # 1. Summary and Risk Level
        risk_color = {
            "low": "green",
            "medium": "yellow",
            "high": "red"
        }.get(analysis.get("risk_level", "high"), "red")

        console.print(Panel(
            f"[bold]Analysis Summary:[/bold] {analysis.get('summary')}\n"
            f"[bold]Risk Level:[/bold] [{risk_color}]{analysis.get('risk_level', 'unknown').upper()}[/{risk_color}]",
            title="📋 Merge Analysis Result",
            border_style=risk_color
        ))

        # File-specific changes table
        if analysis.get("files"): # Original code used 'files', new uses 'conflicts'
            table = Table(title="File-specific Changes")
            table.add_column("File", style="cyan")
            table.add_column("Changes", style="white")
            table.add_column("Recommendation", style="yellow")
            table.add_column("Severity", style="red")

            for file_info in analysis["files"]: # Assuming 'files' key is still used for display
                severity_style = {
                    "low": "green",
                    "medium": "yellow",
                    "high": "red",
                }.get(file_info.get("conflict_severity", "low"), "white")

                table.add_row(
                    file_info.get("filename", "?"),
                    file_info.get("changes", "")[:30],
                    file_info.get("recommendation", "?"),
                    file_info.get("conflict_severity", "?"),
                    style=severity_style,
                )

            console.print(table)

            # Additional notes
            for file_info in analysis["files"]:
                if file_info.get("note"):
                    console.print(
                        f"\n💡 {file_info['filename']}: {file_info['note']}",
                        style="dim",
                    )

    def _build_claude_command(self) -> list[str]:
<<<<<<< HEAD
        """Build Claude Code headless command"""
        # This method is now effectively replaced by the direct `cmd` construction in analyze_merge
        # but keeping it for consistency if other parts still call it.
=======
        """Claude Code headless 명령어 구축 (공식 v4.0+ 기반)
        
        Claude Code CLI 공식 옵션:
        - -p: Non-interactive headless mode
        - --model: 명시적 모델 선택 (Haiku 사용)
        - --output-format: JSON 응답 형식
        - --tools: 읽기 전용 도구만 허용 (공백 구분 - POSIX 표준)
        - --permission-mode: 자동 승인 (백그라운드 작업)
        
        Returns:
            Claude CLI 명령 인자 리스트
        """
        # 도구 목록을 공백으로 구분 (POSIX 표준, 공식 권장)
        tools_str = " ".join(self.CLAUDE_TOOLS)
        
>>>>>>> fd42a266
        return [
            "claude",
            "-p",  # Non-interactive headless mode
            "--model",
            self.CLAUDE_MODEL,  # 명시적 모델 지정 (Haiku)
            "--output-format",
            "json",  # JSON 단일 응답
            "--tools",
            tools_str,  # 공백 구분 (Read Glob Grep)
            "--permission-mode",
            "dontAsk",  # 자동 승인 (읽기만 가능하므로 안전)
        ]

    def _format_diff_summary(
        self, diff_files: dict[str, dict[str, Any]]
    ) -> str:
        """Format diff_files into a prompt-friendly string"""
        summary = []
        for file_name, info in diff_files.items():
            if info["backup_exists"] and info["template_exists"]:
                status = (
                    f"✏️  Modified ({info['diff_lines']} lines)"
                    if info["has_diff"]
                    else "✓ Identical"
                )
            elif info["backup_exists"]:
                status = "❌ Deleted from template"
            else:
                status = "✨ New file (template)"

            summary.append(f"- {file_name}: {status}")

        return "\n".join(summary)

    def _fallback_analysis(
        self,
        backup_path: Path,
        template_path: Path,
        diff_files: dict[str, dict[str, Any]],
    ) -> dict[str, Any]:
        """Fallback analysis if Claude call fails (difflib-based)

        Returns basic analysis results when Claude is unavailable
        """
        console.print(
            "⚠️  Claude Code is unavailable. Using basic analysis.",
            style="yellow",
        )

        files_analysis = []
        has_high_risk = False

        for file_name, info in diff_files.items():
            if not info["has_diff"]:
                continue

            # Simple risk assessment
            severity = "low"
            if file_name in [".claude/settings.json", ".moai/config/config.json"]:
                severity = "medium" if info["diff_lines"] > 10 else "low"

            files_analysis.append({
                "filename": file_name,
                "changes": f"{info['diff_lines']} lines changed",
                "recommendation": "smart_merge",
                "conflict_severity": severity,
            })

            if severity == "high":
                has_high_risk = True

        return {
            "files": files_analysis,
            "safe_to_auto_merge": not has_high_risk,
            "user_action_required": has_high_risk,
            "summary": f"{len(files_analysis)} files with changes detected (basic analysis)",
            "risk_assessment": "High - Claude analysis unavailable, manual review recommended" if has_high_risk else "Low",
            "fallback": True,
        }
<|MERGE_RESOLUTION|>--- conflicted
+++ resolved
@@ -5,31 +5,30 @@
 """
 
 import json
-import re
 import subprocess
+import sys
 from difflib import unified_diff
 from pathlib import Path
-from typing import Any
+from typing import Any, Optional
 
 import click
 from rich.console import Console
 from rich.live import Live
+from rich.panel import Panel
 from rich.spinner import Spinner
 from rich.table import Table
-from rich.panel import Panel # Added for rich.Panel
 
 console = Console()
 
 
 class MergeAnalyzer:
+    """분석기: Claude Code를 사용한 지능형 병합 분석
+
+    백업된 사용자 설정과 새 템플릿을 비교하여 Claude AI가 분석하고
+    병합 권장사항을 제시합니다.
     """
-    Intelligent merge analyzer using Claude Code
-    
-    Analyzes the differences between the user's current project and the new template,
-    and suggests an optimal merge strategy.
-    """
-
-    # List of key files to analyze
+
+    # 분석할 주요 파일 목록
     ANALYZED_FILES = [
         "CLAUDE.md",
         ".claude/settings.json",
@@ -37,17 +36,10 @@
         ".gitignore",
     ]
 
-<<<<<<< HEAD
-    # Claude headless execution settings
-    CLAUDE_TIMEOUT = 120  # Max 2 minutes
-    CLAUDE_MODEL = "claude-sonnet-4-5-20250929"  # Latest Sonnet
-    CLAUDE_TOOLS = ["Read", "Glob", "Grep"]  # Read-only
-=======
     # Claude headless 실행 설정
     CLAUDE_TIMEOUT = 120  # 최대 2분
     CLAUDE_MODEL = "claude-haiku-4-5-20251001"  # 최신 Haiku (비용 최적화)
     CLAUDE_TOOLS = ["Read", "Glob", "Grep"]  # 읽기 전용
->>>>>>> fd42a266
 
     def __init__(self, project_path: Path):
         """Initialize analyzer with project path."""
@@ -56,79 +48,56 @@
     def analyze_merge(
         self, backup_path: Path, template_path: Path
     ) -> dict[str, Any]:
-        """
-        Analyze merge conflicts and suggest strategy
-        
+        """Claude Code headless로 병합 분석 수행
+
         Args:
-            backup_path: Path to the current project (backup)
-            template_path: Path to the new template
-            
-        Returns:
-            Analysis result dictionary
-                - files: List of changes per file
-                - safe_to_auto_merge: Whether auto-merge is safe
-                - user_action_required: Whether user intervention is needed
-                - summary: Overall summary
-                - error: Error message (if any)
-        """
-        # 1. Collect files to compare
+            backup_path: 백업된 설정 디렉토리 경로
+            template_path: 새 템플릿 디렉토리 경로
+
+        Returns:
+            분석 결과를 담은 딕셔너리
+                - files: 파일별 변경사항 리스트
+                - safe_to_auto_merge: 자동 병합 안전 여부
+                - user_action_required: 사용자 개입 필요 여부
+                - summary: 종합 요약
+                - error: 오류 메시지 (있는 경우)
+        """
+        # 1. 비교할 파일 수집
         diff_files = self._collect_diff_files(backup_path, template_path)
-        diff_summary = self._format_diff_summary(diff_files) # Prepare diff summary for prompt
-
-        # 2. Generate Claude headless prompt
-        prompt = self._create_analysis_prompt(diff_summary)
-
-        # 3. Execute Claude Code headless (show spinner)
-        spinner = Spinner("dots", text="[cyan]Claude Code analysis in progress...[/cyan]")
+
+        # 2. Claude headless 프롬프트 작성
+        prompt = self._create_analysis_prompt(
+            backup_path, template_path, diff_files
+        )
+
+        # 3. Claude Code headless 실행 (스피너 표시)
+        spinner = Spinner("dots", text="[cyan]Claude Code 분석 진행 중...[/cyan]")
 
         try:
             with Live(spinner, refresh_per_second=12):
-                # Use headless mode to get JSON output
-                cmd = [
-                    "claude",
-                    "code",
-                    "--print",  # Output to stdout
-                    prompt
-                ]
                 result = subprocess.run(
-                    cmd,
+                    self._build_claude_command(),
+                    input=prompt,
                     capture_output=True,
                     text=True,
                     timeout=self.CLAUDE_TIMEOUT,
                 )
 
-            output = result.stdout # Capture output for parsing
-
             if result.returncode == 0:
-                # 4. Parse result
                 try:
-                    # Find JSON block
-                    json_match = re.search(r'```json\s*({.*?})\s*```', output, re.DOTALL)
-                    if json_match:
-                        analysis_json = json_match.group(1)
-                        analysis_result = json.loads(analysis_json)
-                    else:
-                        # If no JSON block, try parsing the whole output
-                        analysis_result = json.loads(output)
-
-                    console.print("[green]✅ Analysis complete[/green]")
-                    return analysis_result
+                    analysis = json.loads(result.stdout)
+                    console.print("[green]✅ 분석 완료[/green]")
+                    return analysis
                 except json.JSONDecodeError as e:
                     console.print(
-                        f"[yellow]⚠️  Claude response parsing error: {e}[/yellow]"
-                    )
-                    # Fallback if JSON parsing fails
-                    return {
-                        "summary": "Failed to parse analysis result from Claude.",
-                        "risk_level": "high",
-                        "conflicts": [],
-                        "recommendation": "manual",
-                        "error": str(e),
-                        "raw_output": output # Include raw output for debugging
-                    }
+                        f"[yellow]⚠️  Claude 응답 파싱 오류: {e}[/yellow]"
+                    )
+                    return self._fallback_analysis(
+                        backup_path, template_path, diff_files
+                    )
             else:
                 console.print(
-                    f"[yellow]⚠️  Claude execution error: {result.stderr[:200]}[/yellow]"
+                    f"[yellow]⚠️  Claude 실행 오류: {result.stderr[:200]}[/yellow]"
                 )
                 return self._fallback_analysis(
                     backup_path, template_path, diff_files
@@ -136,38 +105,38 @@
 
         except subprocess.TimeoutExpired:
             console.print(
-                "[yellow]⚠️  Claude analysis timeout (exceeded 120 seconds)[/yellow]"
+                "[yellow]⚠️  Claude 분석 타임아웃 (120초 초과)[/yellow]"
             )
             return self._fallback_analysis(
                 backup_path, template_path, diff_files
             )
         except FileNotFoundError:
             console.print(
-                "[red]❌ Claude Code not found.[/red]"
+                "[red]❌ Claude Code를 찾을 수 없습니다.[/red]"
             )
             console.print(
-                "[cyan]   Install Claude Code: https://claude.com/claude-code[/cyan]"
+                "[cyan]   Claude Code 설치: https://claude.com/claude-code[/cyan]"
             )
             return self._fallback_analysis(
                 backup_path, template_path, diff_files
             )
 
     def ask_user_confirmation(self, analysis: dict[str, Any]) -> bool:
-        """Display analysis results and request user confirmation
+        """분석 결과를 표시하고 사용자 승인 요청
 
         Args:
-            analysis: Result from analyze_merge()
-
-        Returns:
-            True: Proceed, False: Cancel
-        """
-        # 1. Display analysis results
+            analysis: analyze_merge() 결과
+
+        Returns:
+            True: 진행, False: 취소
+        """
+        # 1. 분석 결과 표시
         self._display_analysis(analysis)
 
-        # 2. User confirmation
+        # 2. 사용자 확인
         if analysis.get("user_action_required", False):
             console.print(
-                "\n⚠️  User intervention is required. Please review the following:",
+                "\n⚠️  사용자 개입이 필요합니다. 아래 사항을 검토하세요:",
                 style="warning",
             )
             for file_info in analysis.get("files", []):
@@ -176,9 +145,9 @@
                         f"   • {file_info['filename']}: {file_info.get('note', '')}",
                     )
 
-        # 3. Confirmation prompt
+        # 3. 확인 프롬프트
         proceed = click.confirm(
-            "\nProceed with merge?",
+            "\n병합을 진행하시겠습니까?",
             default=analysis.get("safe_to_auto_merge", False),
         )
 
@@ -187,10 +156,10 @@
     def _collect_diff_files(
         self, backup_path: Path, template_path: Path
     ) -> dict[str, dict[str, Any]]:
-        """Collect differing files between backup and template
-
-        Returns:
-            Dictionary of diff information per file
+        """백업과 템플릿 간 차이 파일 수집
+
+        Returns:
+            파일별 diff 정보 딕셔너리
         """
         diff_files = {}
 
@@ -229,71 +198,86 @@
 
     def _create_analysis_prompt(
         self,
-        diff_summary: str,
+        backup_path: Path,
+        template_path: Path,
+        diff_files: dict[str, dict[str, Any]],
     ) -> str:
-        """
-        Generate prompt for Claude Code
-        """
-        return f"""
-You are an expert in project file merging.
-Analyze the differences between the current project and the new template to suggest a merge strategy.
-
-Diff summary:
-{diff_summary}
-
-Please analyze in the following format and output ONLY JSON:
-
+        """Claude headless 분석 프롬프트 생성
+
+        Returns:
+            Claude에게 전달할 분석 프롬프트
+        """
+        return f"""당신은 MoAI-ADK 설정 파일 병합 전문가입니다.
+
+## 컨텍스트
+- 백업된 사용자 설정: {backup_path}
+- 새 템플릿: {template_path}
+- 분석할 파일: {', '.join(self.ANALYZED_FILES)}
+
+## 분석 대상 파일
+{self._format_diff_summary(diff_files)}
+
+## 분석 작업
+다음 항목을 분석하고 JSON 응답을 제공하세요:
+
+1. 각 파일별 변경사항 식별
+2. 충돌 위험도 평가 (low/medium/high)
+3. 병합 권장사항 (use_template/keep_existing/smart_merge)
+4. 전반적 안전성 평가
+
+## 응답 형식 (JSON)
 {{
-  "summary": "Brief summary of changes (1-2 sentences)",
-  "risk_level": "low|medium|high",
-  "conflicts": [
+  "files": [
     {{
-      "file": "File path",
-      "type": "modify|delete|create",
-      "description": "Description of change",
-      "recommendation": "keep_current|use_template|merge"
+      "filename": "CLAUDE.md",
+      "changes": "변경사항 설명",
+      "recommendation": "use_template|keep_existing|smart_merge",
+      "conflict_severity": "low|medium|high",
+      "note": "추가 설명 (선택사항)"
     }}
   ],
-  "recommendation": "auto|manual"
+  "safe_to_auto_merge": true/false,
+  "user_action_required": true/false,
+  "summary": "병합 가능 여부와 이유",
+  "risk_assessment": "위험도 평가"
 }}
 
-"risk_level" criteria:
-- low: Only new files added or simple config changes
-- medium: Code logic changes or config structure changes
-- high: User custom code deletion risk or complex conflicts
-
-"recommendation" criteria:
-- auto: Low risk, safe to overwrite
-- manual: High risk, user verification needed
+## 병합 규칙 참고
+- CLAUDE.md: Project Information 섹션 보존
+- settings.json: env 변수는 병합, permissions.deny는 템플릿 우선
+- config.json: 사용자 메타데이터 보존, 스키마 업데이트
+- .gitignore: 추가만 (기존 항목 보존)
+
+## 추가 고려사항
+- 사용자 커스터마이징이 손실될 위험 평가
+- Alfred 인프라 파일의 강제 덮어쓰기 여부
+- 롤백 가능성 검토
 """
 
     def _display_analysis(self, analysis: dict[str, Any]) -> None:
-        """
-        Display analysis result to user
-        """
-        # 1. Summary and Risk Level
-        risk_color = {
-            "low": "green",
-            "medium": "yellow",
-            "high": "red"
-        }.get(analysis.get("risk_level", "high"), "red")
-
-        console.print(Panel(
-            f"[bold]Analysis Summary:[/bold] {analysis.get('summary')}\n"
-            f"[bold]Risk Level:[/bold] [{risk_color}]{analysis.get('risk_level', 'unknown').upper()}[/{risk_color}]",
-            title="📋 Merge Analysis Result",
-            border_style=risk_color
-        ))
-
-        # File-specific changes table
-        if analysis.get("files"): # Original code used 'files', new uses 'conflicts'
-            table = Table(title="File-specific Changes")
-            table.add_column("File", style="cyan")
-            table.add_column("Changes", style="white")
-            table.add_column("Recommendation", style="yellow")
-            table.add_column("Severity", style="red")
-
-            for file_info in analysis["files"]: # Assuming 'files' key is still used for display
+        """분석 결과를 Rich 형식으로 표시"""
+        # 제목
+        console.print("\n📊 병합 분석 결과 (Claude Code 분석)", style="bold")
+
+        # 요약
+        summary = analysis.get("summary", "분석 결과 없음")
+        console.print(f"\n📝 {summary}")
+
+        # 위험도 평가
+        risk_assessment = analysis.get("risk_assessment", "")
+        if risk_assessment:
+            risk_style = "green" if "safe" in risk_assessment.lower() else "yellow"
+            console.print(f"⚠️  위험도: {risk_assessment}", style=risk_style)
+
+        # 파일별 변경사항 테이블
+        if analysis.get("files"):
+            table = Table(title="파일별 변경사항")
+            table.add_column("파일", style="cyan")
+            table.add_column("변경사항", style="white")
+            table.add_column("권장", style="yellow")
+            table.add_column("위험도", style="red")
+
+            for file_info in analysis["files"]:
                 severity_style = {
                     "low": "green",
                     "medium": "yellow",
@@ -310,7 +294,7 @@
 
             console.print(table)
 
-            # Additional notes
+            # 추가 설명
             for file_info in analysis["files"]:
                 if file_info.get("note"):
                     console.print(
@@ -319,11 +303,6 @@
                     )
 
     def _build_claude_command(self) -> list[str]:
-<<<<<<< HEAD
-        """Build Claude Code headless command"""
-        # This method is now effectively replaced by the direct `cmd` construction in analyze_merge
-        # but keeping it for consistency if other parts still call it.
-=======
         """Claude Code headless 명령어 구축 (공식 v4.0+ 기반)
         
         Claude Code CLI 공식 옵션:
@@ -339,7 +318,6 @@
         # 도구 목록을 공백으로 구분 (POSIX 표준, 공식 권장)
         tools_str = " ".join(self.CLAUDE_TOOLS)
         
->>>>>>> fd42a266
         return [
             "claude",
             "-p",  # Non-interactive headless mode
@@ -356,19 +334,19 @@
     def _format_diff_summary(
         self, diff_files: dict[str, dict[str, Any]]
     ) -> str:
-        """Format diff_files into a prompt-friendly string"""
+        """diff_files를 프롬프트 형식으로 정렬"""
         summary = []
         for file_name, info in diff_files.items():
             if info["backup_exists"] and info["template_exists"]:
                 status = (
-                    f"✏️  Modified ({info['diff_lines']} lines)"
+                    f"✏️  변경됨 ({info['diff_lines']} 줄)"
                     if info["has_diff"]
-                    else "✓ Identical"
+                    else "✓ 동일"
                 )
             elif info["backup_exists"]:
-                status = "❌ Deleted from template"
+                status = "❌ 템플릿에서 삭제됨"
             else:
-                status = "✨ New file (template)"
+                status = "✨ 새 파일 (템플릿)"
 
             summary.append(f"- {file_name}: {status}")
 
@@ -380,12 +358,12 @@
         template_path: Path,
         diff_files: dict[str, dict[str, Any]],
     ) -> dict[str, Any]:
-        """Fallback analysis if Claude call fails (difflib-based)
-
-        Returns basic analysis results when Claude is unavailable
+        """Claude 호출 실패 시 기본 분석 (difflib 기반)
+
+        Claude를 사용할 수 없을 때 기본적인 분석 결과 반환
         """
         console.print(
-            "⚠️  Claude Code is unavailable. Using basic analysis.",
+            "⚠️  Claude Code를 사용할 수 없습니다. 기본 분석을 사용합니다.",
             style="yellow",
         )
 
@@ -396,14 +374,14 @@
             if not info["has_diff"]:
                 continue
 
-            # Simple risk assessment
+            # 간단한 위험도 평가
             severity = "low"
             if file_name in [".claude/settings.json", ".moai/config/config.json"]:
                 severity = "medium" if info["diff_lines"] > 10 else "low"
 
             files_analysis.append({
                 "filename": file_name,
-                "changes": f"{info['diff_lines']} lines changed",
+                "changes": f"{info['diff_lines']} 줄 변경됨",
                 "recommendation": "smart_merge",
                 "conflict_severity": severity,
             })
@@ -415,7 +393,7 @@
             "files": files_analysis,
             "safe_to_auto_merge": not has_high_risk,
             "user_action_required": has_high_risk,
-            "summary": f"{len(files_analysis)} files with changes detected (basic analysis)",
-            "risk_assessment": "High - Claude analysis unavailable, manual review recommended" if has_high_risk else "Low",
+            "summary": f"{len(files_analysis)}개 파일 변경 감지 (기본 분석)",
+            "risk_assessment": "높음 - Claude 분석 불가, 수동 검토 권장" if has_high_risk else "낮음",
             "fallback": True,
-        }
+        }